{
    "ssh-clone-pattern": "git@github.com:%s.git",
    "https-clone-pattern": "https://github.com/%s.git",
    "repos" : {
       "swift": {
            "remote": { "id": "apple/swift" } },
       "cmark": {
            "remote": { "id": "apple/swift-cmark" } },
        "llbuild": {
            "remote": { "id": "apple/swift-llbuild" } },
        "swift-tools-support-core": {
            "remote": { "id": "apple/swift-tools-support-core" } },
        "swiftpm": {
            "remote": { "id": "apple/swift-package-manager" } },
        "swift-syntax": {
            "remote": { "id": "apple/swift-syntax" } },
        "swift-stress-tester": {
            "remote": { "id": "apple/swift-stress-tester" } },
        "swift-corelibs-xctest": {
            "remote": { "id": "apple/swift-corelibs-xctest" } },
        "swift-corelibs-foundation": {
            "remote": { "id": "apple/swift-corelibs-foundation" } },
        "swift-corelibs-libdispatch": {
            "remote": { "id": "apple/swift-corelibs-libdispatch" } },
        "swift-integration-tests": {
            "remote": { "id": "apple/swift-integration-tests" } },
        "swift-xcode-playground-support": {
            "remote": { "id": "apple/swift-xcode-playground-support" } },
        "ninja": {
            "remote": { "id": "ninja-build/ninja" } },
        "tensorflow": {
            "remote": { "id": "tensorflow/tensorflow" } },
        "tensorflow-swift-apis": {
            "remote": { "id": "tensorflow/swift-apis" } },
        "tensorflow-swift-quote": {
            "remote": { "id": "tensorflow/swift" } },
        "icu": {
            "remote": { "id": "unicode-org/icu" },
            "platforms": [ "Linux" ]
        },
        "cmake": {
            "remote": { "id": "KitWare/CMake" },
            "platforms": [ "Linux" ]
        },
        "PythonKit": {
            "remote": { "id": "pvieito/PythonKit" }
        },
        "tensorflow-swift-apis": {
            "remote": { "id": "tensorflow/swift-apis" }
        },
       "indexstore-db": {
            "remote": { "id": "apple/indexstore-db" } },
        "sourcekit-lsp": {
            "remote": { "id": "apple/sourcekit-lsp" } },
        "swift-format": {
            "remote": { "id": "apple/swift-format" } },
        "llvm-project": {
            "remote": { "id": "apple/llvm-project" } }
    },
    "default-branch-scheme": "master",
    "branch-schemes": {
       "master": {
            "aliases": ["master", "swift/master"],
            "repos": {
                "llvm-project": "swift/master",
                "swift": "master",
                "cmark": "master",
                "llbuild": "master",
                "swift-tools-support-core": "master",
                "swiftpm": "master",
                "swift-syntax": "master",
                "swift-stress-tester": "master",
                "swift-corelibs-xctest": "master",
                "swift-corelibs-foundation": "master",
                "swift-corelibs-libdispatch": "master",
                "swift-integration-tests": "master",
                "swift-xcode-playground-support": "master",
                "ninja": "release",
                "icu": "release-65-1",
                "cmake": "v3.15.1",
                "indexstore-db": "master",
                "sourcekit-lsp": "master",
                "swift-format": "master",
<<<<<<< HEAD
                "pythonkit": "master",
=======
                "PythonKit": "master",
>>>>>>> aef19c95
                "tensorflow-swift-apis": "master"
            }
        },
        "next" : {
            "aliases": ["next", "master-next",
                        "stable-next", "upstream",
                        "next-upstream", "upstream-with-swift"],
            "repos": {
                "llvm-project": "swift/master-next",
                "swift": "master-next",
                "cmark": "master",
                "llbuild": "master",
                "swift-tools-support-core": "master",
                "swiftpm": "master",
                "swift-syntax": "master",
                "swift-stress-tester": "master",
                "swift-corelibs-xctest": "master",
                "swift-corelibs-foundation": "master",
                "swift-corelibs-libdispatch": "master",
                "swift-integration-tests": "master",
                "swift-xcode-playground-support": "master",
                "ninja": "release",
                "icu": "release-65-1",
                "cmake": "v3.15.1",
                "indexstore-db": "master",
                "sourcekit-lsp": "master",
                "swift-format": "master"
            }
        },
       "swift-3.0-branch" : {
            "aliases": ["swift-3.0-branch"],
            "repos": {
                "llvm-project": "swift/swift-3.0-branch",
                "cmark": "swift-3.0-branch",
                "llbuild": "swift-3.0-branch",
                "swiftpm": "swift-3.0-branch",
                "swift-syntax": "master",
                "swift-stress-tester": "master",
                "swift-corelibs-xctest": "swift-3.0-branch",
                "swift-corelibs-foundation": "swift-3.0-branch",
                "swift-corelibs-libdispatch": "swift-3.0-branch",
                "swift-integration-tests": "swift-3.0-branch",
                "swift-xcode-playground-support": "swift-3.0-branch",
                "ninja": "release",
                "indexstore-db": "master",
                "sourcekit-lsp": "master",
                "swift-format": "master"
            }
        },
        "swift-3.1-branch" : {
            "aliases": ["swift-3.1-branch"],
            "repos": {
                "llvm-project": "swift/swift-3.1-branch",
                "swift": "swift-3.1-branch",
                "cmark": "swift-3.1-branch",
                "llbuild": "swift-3.1-branch",
                "swiftpm": "swift-3.1-branch",
                "swift-syntax": "master",
                "swift-stress-tester": "master",
                "swift-corelibs-xctest": "swift-3.1-branch",
                "swift-corelibs-foundation": "swift-3.1-branch",
                "swift-corelibs-libdispatch": "swift-3.1-branch",
                "swift-integration-tests": "swift-3.1-branch",
                "swift-xcode-playground-support": "swift-3.1-branch",
                "ninja": "release",
                "indexstore-db": "master",
                "sourcekit-lsp": "master",
                "swift-format": "master"
            }
        },
        "swift-4.0-branch" : {
            "aliases": ["swift-4.0-branch"],
            "repos": {
                "llvm-project": "swift/swift-4.0-branch",
                "swift": "swift-4.0-branch",
                "cmark": "swift-4.0-branch",
                "llbuild": "swift-4.0-branch",
                "swiftpm": "swift-4.0-branch",
                "swift-syntax": "master",
                "swift-stress-tester": "master",
                "swift-corelibs-xctest": "swift-4.0-branch",
                "swift-corelibs-foundation": "swift-4.0-branch",
                "swift-corelibs-libdispatch": "swift-4.0-branch",
                "swift-integration-tests": "swift-4.0-branch",
                "swift-xcode-playground-support": "swift-4.0-branch",
                "ninja": "release",
                "indexstore-db": "master",
                "sourcekit-lsp": "master",
                "swift-format": "master"
            }
        },
        "swift-4.1-branch" : {
            "aliases": ["swift-4.1-branch"],
            "repos": {
                "llvm-project": "swift/swift-4.1-branch",
                "swift": "swift-4.1-branch",
                "cmark": "swift-4.1-branch",
                "llbuild": "swift-4.1-branch",
                "swiftpm": "swift-4.1-branch",
                "swift-syntax": "master",
                "swift-stress-tester": "master",
                "swift-corelibs-xctest": "swift-4.1-branch",
                "swift-corelibs-foundation": "swift-4.1-branch",
                "swift-corelibs-libdispatch": "swift-4.1-branch",
                "swift-integration-tests": "swift-4.1-branch",
                "swift-xcode-playground-support": "swift-4.1-branch",
                "ninja": "release",
                "indexstore-db": "master",
                "sourcekit-lsp": "master",
                "swift-format": "master"
            }
        },
        "swift-4.2-branch" : {
            "aliases": ["swift-4.2-branch"],
            "repos": {
                "llvm-project": "swift/swift-4.2-branch",
                "swift": "swift-4.2-branch",
                "cmark": "swift-4.2-branch",
                "llbuild": "swift-4.2-branch",
                "swiftpm": "swift-4.2-branch",
                "swift-syntax": "swift-4.2-branch",
                "swift-stress-tester": "master",
                "swift-corelibs-xctest": "swift-4.2-branch",
                "swift-corelibs-foundation": "swift-4.2-branch",
                "swift-corelibs-libdispatch": "swift-4.2-branch",
                "swift-integration-tests": "swift-4.2-branch",
                "swift-xcode-playground-support": "swift-4.2-branch",
                "ninja": "release",
                "indexstore-db": "master",
                "sourcekit-lsp": "master",
                "swift-format": "master"
            }
        },
        "swift-5.0-branch" : {
            "aliases": ["swift-5.0-branch"],
            "repos": {
                "llvm-project": "swift/swift-5.0-branch",
                "swift": "swift-5.0-branch",
                "cmark": "swift-5.0-branch",
                "llbuild": "swift-5.0-branch",
                "swiftpm": "swift-5.0-branch",
                "swift-syntax": "swift-5.0-branch",
                "swift-stress-tester": "swift-5.0-branch",
                "swift-corelibs-xctest": "swift-5.0-branch",
                "swift-corelibs-foundation": "swift-5.0-branch",
                "swift-corelibs-libdispatch": "swift-5.0-branch",
                "swift-integration-tests": "swift-5.0-branch",
                "swift-xcode-playground-support": "swift-5.0-branch",
                "ninja": "release",
                "icu": "release-61-1",
                "indexstore-db": "master",
                "sourcekit-lsp": "master",
                "swift-format": "master"
            }
        },
       "swift-5.1-branch" : {
            "aliases": ["swift-5.1-branch", "swift/swift-5.1-branch"],
            "repos": {
                "llvm-project": "swift/swift-5.1-branch",
                "swift": "swift-5.1-branch",
                "cmark": "swift-5.1-branch",
                "llbuild": "swift-5.1-branch",
                "swiftpm": "swift-5.1-branch",
                "swift-syntax": "swift-5.1-branch",
                "swift-stress-tester": "swift-5.1-branch",
                "swift-corelibs-xctest": "swift-5.1-branch",
                "swift-corelibs-foundation": "swift-5.1-branch",
                "swift-corelibs-libdispatch": "swift-5.1-branch",
                "swift-integration-tests": "swift-5.1-branch",
                "swift-xcode-playground-support": "swift-5.1-branch",
                "ninja": "release",
                "icu": "release-61-1",
                "indexstore-db": "swift-5.1-branch",
                "sourcekit-lsp": "swift-5.1-branch",
                "swift-format": "master"
            }
        },
       "swift-5.2-branch": {
            "aliases": ["swift-5.2-branch", "swift/swift-5.2-branch"],
            "repos": {
                "llvm-project": "swift/swift-5.2-branch",
                "swift": "swift-5.2-branch",
                "cmark": "swift-5.2-branch",
                "llbuild": "swift-5.2-branch",
                "swift-tools-support-core": "swift-5.2-branch",
                "swiftpm": "swift-5.2-branch",
                "swift-syntax": "swift-5.2-branch",
                "swift-stress-tester": "swift-5.2-branch",
                "swift-corelibs-xctest": "swift-5.2-branch",
                "swift-corelibs-foundation": "swift-5.2-branch",
                "swift-corelibs-libdispatch": "swift-5.2-branch",
                "swift-integration-tests": "swift-5.2-branch",
                "swift-xcode-playground-support": "swift-5.2-branch",
                "ninja": "release",
                "icu": "release-65-1",
                "cmake": "v3.15.1",
                "indexstore-db": "swift-5.2-branch",
                "sourcekit-lsp": "swift-5.2-branch",
                "swift-format": "master"
            }
        },

       "master-rebranch": {
            "aliases": ["master-rebranch", "swift/master-rebranch"],
            "repos": {
                "llvm-project": "swift/master-rebranch",
                "swift": "master-rebranch",
                "cmark": "master",
                "llbuild": "master",
                "swift-tools-support-core": "master",
                "swiftpm": "master",
                "swift-syntax": "master",
                "swift-stress-tester": "master",
                "swift-corelibs-xctest": "master",
                "swift-corelibs-foundation": "master",
                "swift-corelibs-libdispatch": "master",
                "swift-integration-tests": "master",
                "swift-xcode-playground-support": "master",
                "ninja": "release",
                "icu": "release-65-1",
                "cmake": "v3.15.1",
                "indexstore-db": "master",
                "sourcekit-lsp": "master",
                "swift-format": "master"
            }
       },

       "tensorflow": {
            "aliases": ["tensorflow"],
            "repos": {
                "llvm-project": "b3057cffb63ed229b4552d57264414b4419fdb47",
                "swift": "tensorflow",
                "cmark": "swift-DEVELOPMENT-SNAPSHOT-2020-02-20-a",
                "llbuild": "swift-DEVELOPMENT-SNAPSHOT-2020-02-20-a",
                "swift-tools-support-core": "0.0.1",
                "swiftpm": "swift-DEVELOPMENT-SNAPSHOT-2020-02-20-a",
                "swift-syntax": "1e524b3edc47e8ff66890d914b8bcd024e061631",
                "swift-stress-tester": "swift-DEVELOPMENT-SNAPSHOT-2020-02-20-a",
                "swift-corelibs-xctest": "swift-DEVELOPMENT-SNAPSHOT-2020-02-20-a",
                "swift-corelibs-foundation": "swift-DEVELOPMENT-SNAPSHOT-2020-02-20-a",
                "swift-corelibs-libdispatch": "swift-DEVELOPMENT-SNAPSHOT-2020-02-20-a",
                "swift-integration-tests": "swift-DEVELOPMENT-SNAPSHOT-2020-02-20-a",
                "swift-xcode-playground-support": "swift-DEVELOPMENT-SNAPSHOT-2020-02-20-a",
                "ninja": "release",
                "icu": "release-65-1",
                "indexstore-db": "swift-DEVELOPMENT-SNAPSHOT-2020-02-20-a",
                "sourcekit-lsp": "swift-DEVELOPMENT-SNAPSHOT-2020-02-20-a",
                "PythonKit": "master",
                "swift-format": "master",
                "tensorflow": "v2.1.0-rc1",
                "tensorflow-swift-apis": "6a67b4ef646222af1dc345d631019cc3602eb16b",
                "tensorflow-swift-quote": "46c3d2996541d0ea902630eda11be5a9ccdeaba3"
            }
        }
    }
}<|MERGE_RESOLUTION|>--- conflicted
+++ resolved
@@ -81,11 +81,7 @@
                 "indexstore-db": "master",
                 "sourcekit-lsp": "master",
                 "swift-format": "master",
-<<<<<<< HEAD
-                "pythonkit": "master",
-=======
                 "PythonKit": "master",
->>>>>>> aef19c95
                 "tensorflow-swift-apis": "master"
             }
         },
