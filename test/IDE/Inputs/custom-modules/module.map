--- conflicted
+++ resolved
@@ -3,7 +3,14 @@
   header "OmitNeedlessWords.h"
 }
 
-<<<<<<< HEAD
+module ImportedProtocols {
+  export *
+  module SubModule {
+    requires objc
+    header "ImportedProtocols.h"
+  }
+}
+
 module ImportAsMember {
   export *
 
@@ -34,12 +41,4 @@
 module InferImportAsMember {
   export *
   header "InferImportAsMember.h"
-=======
-module ImportedProtocols {
-  export *
-  module SubModule {
-    requires objc
-    header "ImportedProtocols.h"
-  }
->>>>>>> e8eba770
 }