# Swift for TensorFlow

| OS | CI platform | x86_64 | GPU |
|---|:---:|:---:|:---:|
| **macOS** | Google Kokoro | ![Build Status](https://storage.googleapis.com/tensorflow-kokoro-build-badges/macos-swift-tf-release.svg) | - |
| **Ubuntu 16.04** | Swift.org CI | [![Build Status](https://ci-external.swift.org/job/oss-swift-RA-linux-ubuntu-16.04-tensorflow/lastCompletedBuild/badge/icon)](https://ci-external.swift.org/job/oss-swift-RA-linux-ubuntu-16.04-tensorflow) | [![Build Status](https://ci-external.swift.org/job/oss-swift-RA-linux-ubuntu-16.04-tensorflow-gpu/lastCompletedBuild/badge/icon)](https://ci-external.swift.org/job/oss-swift-RA-linux-ubuntu-16.04-tensorflow-gpu) |

| | **Architecture** | **Master** | **Package** |
|---|:---:|:---:|:---:|
| **macOS**        | x86_64 |[![Build Status](https://ci.swift.org/job/oss-swift-incremental-RA-osx/lastCompletedBuild/badge/icon)](https://ci.swift.org/job/oss-swift-incremental-RA-osx)|[![Build Status](https://ci.swift.org/job/oss-swift-package-osx/lastCompletedBuild/badge/icon)](https://ci.swift.org/job/oss-swift-package-osx)|
| **Ubuntu 16.04** | x86_64 | [![Build Status](https://ci.swift.org/job/oss-swift-incremental-RA-linux-ubuntu-16_04/lastCompletedBuild/badge/icon)](https://ci.swift.org/job/oss-swift-incremental-RA-linux-ubuntu-16_04)|[![Build Status](https://ci.swift.org/job/oss-swift-package-linux-ubuntu-16_04/lastCompletedBuild/badge/icon)](https://ci.swift.org/job/oss-swift-package-linux-ubuntu-16_04)|
| **Ubuntu 18.04** | x86_64 | [![Build Status](https://ci.swift.org/job/oss-swift-incremental-RA-linux-ubuntu-18_04/lastCompletedBuild/badge/icon)](https://ci.swift.org/job/oss-swift-incremental-RA-linux-ubuntu-18_04)|[![Build Status](https://ci.swift.org/job/oss-swift-package-linux-ubuntu-18_04/lastCompletedBuild/badge/icon)](https://ci.swift.org/job/oss-swift-package-linux-ubuntu-18_04)|

**Swift Community-Hosted CI Platforms**

| **OS** | **Architecture** | **Build** |
|---|:---:|:---:|
|**[Ubuntu 16.04 ](https://github.com/apple/swift-community-hosted-continuous-integration/blob/master/nodes/ppc64le_ubuntu_16_04.json)** | PPC64LE |[![Build Status](https://ci-external.swift.org/job/oss-swift-5.1-RA-linux-ubuntu-16.04-ppc64le/lastCompletedBuild/badge/icon)](https://ci-external.swift.org/job/oss-swift-5.1-RA-linux-ubuntu-16.04-ppc64le)|
|**[Ubuntu 16.04 ](https://github.com/apple/swift-community-hosted-continuous-integration/blob/master/nodes/aarch64_ubuntu_16.04.json)** | AArch64 |[![Build Status](https://ci-external.swift.org/job/oss-swift-RA-linux-ubuntu-16.04-aarch64/lastCompletedBuild/badge/icon)](https://ci-external.swift.org/job/oss-swift-RA-linux-ubuntu-16.04-aarch64)|
|**[Ubuntu 18.04 ](https://github.com/apple/swift-community-hosted-continuous-integration/blob/master/nodes/aarch64_ubuntu_18.04.json)** | AArch64 |[![Build Status](https://ci-external.swift.org/job/oss-swift-RA-linux-ubuntu-18.04-aarch64/lastCompletedBuild/badge/icon)](https://ci-external.swift.org/job/oss-swift-RA-linux-ubuntu-18.04-aarch64)|
|**[Android](https://github.com/apple/swift-community-hosted-continuous-integration/blob/master/nodes/x86_64_ubuntu_16_04_LTS_android.json)** | ARMv7 |[![Build Status](https://ci-external.swift.org/job/oss-swift-RA-linux-ubuntu-16.04-android/lastCompletedBuild/badge/icon)](https://ci-external.swift.org/job/oss-swift-RA-linux-ubuntu-16.04-android)|
|**[Android](https://github.com/apple/swift-community-hosted-continuous-integration/blob/master/nodes/x86_64_ubuntu_16_04_LTS_android.json)** | AArch64 |[![Build Status](https://ci-external.swift.org/job/oss-swift-RA-linux-ubuntu-16.04-android-arm64/lastCompletedBuild/badge/icon)](https://ci-external.swift.org/job/oss-swift-RA-linux-ubuntu-16.04-android-arm64)|
|**[Windows 2019 (VS 2017)](https://github.com/apple/swift-community-hosted-continuous-integration/blob/master/nodes/x86_64_windows_2019.json)** | x86_64 | [![Build Status](https://ci-external.swift.org/job/oss-swift-windows-x86_64/lastCompletedBuild/badge/icon)](https://ci-external.swift.org/job/oss-swift-windows-x86_64)|
|**[Windows 2019 (VS 2019)](https://github.com/apple/swift-community-hosted-continuous-integration/blob/master/nodes/x86_64_windows_2019_VS2019.json)** | x86_64 | [![Build Status](https://ci-external.swift.org/job/oss-swift-windows-x86_64-vs2019/lastCompletedBuild/badge/icon)](https://ci-external.swift.org/job/oss-swift-windows-x86_64-vs2019)|

**Swift TensorFlow Community-Hosted CI Platforms**

| **OS** | **Architecture** | **Build** |
|---|:---:|:---:|
|**[Ubuntu 16.04](https://github.com/apple/swift-community-hosted-continuous-integration/blob/master/nodes/x86_64_ubuntu_16_04_tensorflow.json)** | x86_64 |[![Build Status](https://ci-external.swift.org/job/oss-swift-RA-linux-ubuntu-16.04-tensorflow/lastCompletedBuild/badge/icon)](https://ci-external.swift.org/job/oss-swift-RA-linux-ubuntu-16.04-tensorflow)|
|**[macOS 10.13](https://github.com/apple/swift-community-hosted-continuous-integration/blob/master/nodes/x86_64_macos_high_sierra_tensorflow.json)** | x86_64 |[![Build Status](https://ci-external.swift.org/job/oss-swift-RA-macOS-tensorflow/lastCompletedBuild/badge/icon)](https://ci-external.swift.org/job/oss-swift-RA-macOS-tensorflow)|
|**[Ubuntu 16.04 (GPU)](https://github.com/apple/swift-community-hosted-continuous-integration/blob/master/nodes/x86_64_ubuntu_16_04_tensorflow_gpu.json)** | x86_64 |[![Build Status](https://ci-external.swift.org/job/oss-swift-RA-linux-ubuntu-16.04-tensorflow-gpu/lastCompletedBuild/badge/icon)](https://ci-external.swift.org/job/oss-swift-RA-linux-ubuntu-16.04-tensorflow-gpu)|

<!-- SWIFT_ENABLE_TENSORFLOW -->

Swift for TensorFlow is a new programming language for TensorFlow. It is a copy of the compiler for the [Swift Programming Language](https://swift.org) that adds first-class compiler and language support for machine learning.

This repository covers the compiler and standard libraries. Please visit the [documentation repository](https://github.com/tensorflow/swift) for more information about the project, including a project overview, technical details, and guidelines for contributing. To use Swift for TensorFlow out of the box, follow the [installation instructions](https://github.com/tensorflow/swift/blob/master/Installation.md). To build from source, follow the instructions below.
<!-- SWIFT_ENABLE_TENSORFLOW END -->

## Welcome to Swift

Swift is a high-performance system programming language.  It has a clean
and modern syntax, offers seamless access to existing C and Objective-C code
and frameworks, and is memory safe by default.

Although inspired by Objective-C and many other languages, Swift is not itself a
C-derived language. As a complete and independent language, Swift packages core
features like flow control, data structures, and functions, with high-level
constructs like objects, protocols, closures, and generics. Swift embraces
modules, eliminating the need for headers and the code duplication they entail.

To learn more about the programming language, visit [swift.org](https://swift.org/documentation/).

- [Contributing to Swift](#contributing-to-swift)
- [Getting Started](#getting-started)
  - [System Requirements](#system-requirements)
  - [Getting Sources for Swift and Related Projects](#getting-sources-for-swift-and-related-projects)
  - [Building Swift](#building-swift)
  - [Swift Toolchains](#swift-toolchains)
  - [Build Failures](#build-failures)
- [Testing Swift](#testing-swift)
- [Learning More](#learning-more)
- [Build Dependencies](#build-dependencies)

## Contributing to Swift

Contributions to Swift are welcomed and encouraged! Please see the
[Contributing to Swift guide](https://swift.org/contributing/).

To be a truly great community, [Swift.org](https://swift.org/) needs to welcome
developers from all walks of life, with different backgrounds, and with a wide
range of experience. A diverse and friendly community will have more great
ideas, more unique perspectives, and produce more great code. We will work
diligently to make the Swift community welcoming to everyone.

To give clarity of what is expected of our members, Swift has adopted the
code of conduct defined by the Contributor Covenant. This document is used
across many open source communities, and we think it articulates our values
well. For more, see the [Code of Conduct](https://swift.org/community/#code-of-conduct).

## Getting Started

These instructions give the most direct path to a working Swift development
environment. To build from source you will need about 2 GB of disk space for the
source code and up to 70 GB of disk space for the build artifacts with full
debugging. Depending on your machine, a clean build can take a few minutes to
several hours. Naturally, incremental builds are much faster.

Once you are able to build things successfully and have a compile-test-debug
loop going, check out the [development tips](docs/DevelopmentTips.md) for
better productivity while working on the compiler.

### System Requirements

macOS and Ubuntu Linux LTS 18.04 are the current supported host development
operating systems.

Please make sure you use Python 2.x. Python 3.x is not supported currently.

#### macOS

To build for macOS, you need [Xcode 11.4](https://developer.apple.com/xcode/resources/).
The required version of Xcode changes frequently, and is often a beta release.
Check this document for the current required version.

You will also need [CMake](https://cmake.org), [Ninja](https://ninja-build.org), and [Bazel](https://www.bazel.build), which can be installed via a package manager.

**[Homebrew](https://brew.sh/)**

    brew install cmake ninja
    
You can also use [homebrew-bundle](https://github.com/Homebrew/homebrew-bundle)
from the root of this repository's working directory to install all of these
dependencies:

    brew bundle

**[MacPorts](https://macports.org)**

    sudo port install cmake ninja

Additionally, [Bazel](https://www.bazel.build) is required to build with TensorFlow support. Instructions to download Bazel directly can be found [below](#bazel). You can find instructions for installing CMake, and Ninja directly [below](#build-dependencies) as well.

#### Linux

For Ubuntu, you'll need the following development dependencies:

```
sudo apt-get install    \
  clang                 \
  cmake                 \
  git                   \
  icu-devtools          \
  libcurl4-openssl-dev  \
  libedit-dev           \
  libicu-dev            \
  libncurses5-dev       \
  libpython-dev         \
  libsqlite3-dev        \
  libxml2-dev           \
  ninja-build           \
  pkg-config            \
  python                \
  python-six            \
  rsync                 \
  swig                  \
  systemtap-sdt-dev     \
  tzdata                \
  uuid-dev
```

**Note:** LLDB currently requires at least `swig-1.3.40` but will successfully build
with version 2 shipped with Ubuntu.

Additional build instructions for Ubuntu 14.04 LTS can be found [here](docs/Ubuntu14.md). These are necessary for building Swift for TensorFlow correctly.

### Getting Sources for Swift and Related Projects

First, create a directory for all of the Swift sources:

    mkdir swift-source
    cd swift-source

**Note:** This is important since update-checkout (see below) checks out
repositories next to the Swift source directory. This means that if one clones
Swift and has other unrelated repositories, update-checkout may not clone those
<<<<<<< HEAD
repositories and will update them instead. Additionally, ensure Python 2.7 is being
used for this step, whether via conda environment or other means.

**TensorFlow Support:** To build with TensorFlow support, the `tensorflow`
scheme must be specified when cloning sources. The `tensorflow` scheme pins
specific versions of every Swift companion directory and is updated with every
upstream merge from the master branch.
=======
repositories and will update them instead. Be aware that `update-checkout`
currently does not support paths with non-ASCII characters. If such characters
are present in the path to `swift-source`, `update-checkout` will fail.
>>>>>>> 66e85721

**Via HTTPS**  For those checking out sources as read-only, HTTPS works best:

    git clone https://github.com/apple/swift.git -b tensorflow
    ./swift/utils/update-checkout --clone --scheme tensorflow
    cd swift

**Via SSH**  For those who plan on regularly making direct commits,
cloning over SSH may provide a better experience (which requires
[uploading SSH keys to GitHub](https://help.github.com/articles/adding-a-new-ssh-key-to-your-github-account/)):

    git clone git@github.com:apple/swift.git -b tensorflow
    ./swift/utils/update-checkout --clone-with-ssh --scheme tensorflow
    cd swift

### Building Swift with TensorFlow support

The `build-script` is a high-level build automation script that supports basic
options such as building a Swift-compatible LLDB, building the Swift Package
Manager, building for various platforms, running tests after builds, and more.
TensorFlow support is enabled by the `--enable-tensorflow` flag. TensorFlow will
be automatically cloned from GitHub and built from source using Bazel when this
flag is specified.

There are two primary build systems to use: Xcode and Ninja. The Xcode build
system allows you to work in Xcode, but Ninja is a bit faster and supports
more environments.

First, make sure that you're in the swift directory:

    cd swift

To build using Ninja, run:

    swift/utils/build-script --enable-tensorflow --release-debuginfo

When developing Swift, it helps to build what you're working on in a debug
configuration while building the rest of the project with optimizations. Below
are some examples of using debug variants:

    swift/utils/build-script --enable-tensorflow --release-debuginfo --debug-swift # Swift frontend built in debug
    swift/utils/build-script --enable-tensorflow --release-debuginfo --debug-swift-stdlib # Standard library built in debug
    swift/utils/build-script --enable-tensorflow --release-debuginfo --debug-swift --force-optimized-typechecker # Swift frontend sans type checker built in debug

Limiting the amount of debug code in the compiler has a very large impact on
Swift compile times, and in turn the test execution time. If you want to build
the entire project in debug, you can run:

    swift/utils/build-script  --enable-tensorflow --debug

For documentation of all available arguments, as well as additional usage
information, see the inline help:

    utils/build-script -h

### Customize TensorFlow support

 If you want to build with custom TensorFlow headers and shared libraries, please specify the `--tensorflow-host-include-dir` and `--tensorflow-host-lib-dir` arguments:

    utils/build-script --enable-tensorflow --tensorflow-host-include-dir=<path_to_tensorflow_headers> --tensorflow-host-lib-dir=<path_to_tensorflow_libraries>

You can assign specific values to these arguments after a double-dash `--` in
your build-script command. For example:

    utils/build-script -- enable-tensorflow=True

Below is more information about TensorFlow-related build arguments.

* `enable-tensorflow`: If true, enables TensorFlow support for Swift.
    * Default value: `False`.
* `build-tensorflow`: If true, automatically clone and build TensorFlow from source.
    * Default value: If `enable-tensorflow` is `True` and `tensorflow-host-lib-dir` and `tensorflow-host-include-dir` are not specified, then `True`. Otherwise, `False`.
* `host-bazel`: The absolute path to Bazel, used to build TensorFlow.
    * By default, the path is auto detected.
* `tensorflow-bazel-options`: Comma separated options passed to Bazel when building TensorFlow, e.g. `--copt=-mavx,--copt=-msse4.2`.
    * Default: None.
* `tensorflow-host-include-dir`: A directory containing custom TensorFlow headers.
    * Default value: None.
* `tensorflow-host-lib-dir`: A directory containing custom TensorFlow shared libraries (`libtensorflow.so`).
    * Default value: None.
* `tensorflow-swift-apis`: A path to the [tensorflow/swift-apis](https://github.com/tensorflow/swift-apis) deep learning library repository.
    * Default value: `tensorflow-swift-apis` if the [tensorflow/swift-apis](https://github.com/tensorflow/swift-apis) repository is cloned. Otherwise, none.

### Build systems

#### Xcode

To build using Xcode, specify the `--xcode` argument on any of the above commands.
Xcode can be used to edit the Swift source code, but it is not currently
fully supported as a build environment for SDKs other than macOS. The generated
Xcode project does not integrate with the test runner, but the tests can be run
with the 'check-swift' target.

#### Build Products

All of the build products are placed in `swift-source/build/${TOOL}-${MODE}/${PRODUCT}-${PLATFORM}/`.
If macOS Swift with Ninja in DebugAssert mode was built, all of the products
would be in `swift-source/build/Ninja-DebugAssert/swift-macosx-x86_64/`. It
helps to save this directory as an environment variable for future use.

    export SWIFT_BUILD_DIR="~/swift-source/build/Ninja-DebugAssert/swift-macosx-x86_64"

#### Ninja

Once the first build has completed, Ninja can perform fast incremental builds of
various products. These incremental builds are a big timesaver when developing
and debugging.

    cd ${SWIFT_BUILD_DIR}
    ninja swift

This will build the Swift compiler, but will not rebuild the standard library or
any other target. Building the `swift-stdlib` target as an additional layer of
testing from time to time is also a good idea. To build just the standard
library, run:

    ninja swift-stdlib

It is always a good idea to do a full build after using `update-checkout`.

#### Using Xcode

To open the Swift project in Xcode, open `${SWIFT_BUILD_DIR}/Swift.xcodeproj`.
It will auto-create a *lot* of schemes for all of the available targets. A
common debug flow would involve:

 - Select the 'swift' scheme.
 - Pull up the scheme editor (⌘⇧<).
 - Select the 'Arguments' tab and click the '+'.
 - Add the command line options.
 - Close the scheme editor.
 - Build and run.

Another option is to change the scheme to "Wait for executable to be launched",
then run the build product in Terminal.

### Swift Toolchains

#### Building

Swift toolchains are created using the script
[build-toolchain-tensorflow](https://github.com/apple/swift/blob/tensorflow/utils/build-toolchain-tensorflow).
This script is used by swift.org's CI to produce snapshots and can allow for one to
locally reproduce such builds for development or distribution purposes. A typical 
invocation looks like the following:

```
  $ ./swift/utils/build-toolchain-tensorflow $BUNDLE_PREFIX
```

where ``$BUNDLE_PREFIX`` is a string that will be prepended to the build
date to give the bundle identifier of the toolchain's ``Info.plist``. For
instance, if ``$BUNDLE_PREFIX`` was ``com.example``, the toolchain
produced will have the bundle identifier ``com.example.YYYYMMDD``. It
will be created in the directory you run the script with a filename
 of the form: ``swift-tensorflow-LOCAL-YYYY-MM-DD-a-osx.tar.gz``.

Beyond building the toolchain, ``build-toolchain-tensorflow`` also supports the
following (non-exhaustive) set of useful options:

- ``--dry-run``: Perform a dry run build. This is off by default.
- ``--test``: Test the toolchain after it has been compiled. This is off by default.
- ``--gpu`` (Linux only): Build with GPU support. This is off by default.
- ``--pkg`` (macOS only): Build a toolchain installer package (`.pkg`). This is off by default.

More options may be added over time. Please pass ``--help`` to
``build-toolchain-tensorflow`` to see the full set of options.

#### Installing into Xcode

On macOS if one wants to install such a toolchain into Xcode:

1. Untar and copy the toolchain to one of `/Library/Developer/Toolchains/` or
   `~/Library/Developer/Toolchains/`. E.x.:

```
  $ sudo tar -xzf swift-LOCAL-YYYY-MM-DD-a-osx.tar.gz -C /
  $ tar -xzf swift-LOCAL-YYYY-MM-DD-a-osx.tar.gz -C ~/
```

The script also generates an archive containing debug symbols which
can be installed over the main archive allowing symbolication of any
compiler crashes.

```
  $ sudo tar -xzf swift-LOCAL-YYYY-MM-DD-a-osx-symbols.tar.gz -C /
  $ tar -xzf swift-LOCAL-YYYY-MM-DD-a-osx-symbols.tar.gz -C ~/
```

2. Specify the local toolchain for Xcode's use via `Xcode->Toolchains`.

### Build Failures

Make sure you are using the [correct release](#macos) of Xcode.

If you have changed Xcode versions but still encounter errors that appear to
be related to the Xcode version, try passing `--clean` to `build-script`.

When a new version of Xcode is released, you can update your build without
recompiling the entire project by passing the `--reconfigure` option.

Make sure all repositories are up to date with the `update-checkout` command
described above.

## Testing Swift

The simplest way to run the Swift test suite is using the `tensorflow_test`
build preset, which runs the entire Swift test suite (including new TensorFlow
tests):

    utils/build-script --preset=tensorflow_test

Swift for TensorFlow adds the following new test suites:

- [test/AutoDiff](test/AutoDiff): tests for
  [automatic differentiation](https://github.com/tensorflow/swift/blob/master/docs/AutomaticDifferentiation.md).
- [test/TensorFlow](test/TensorFlow): TensorFlow infrastructure tests that don't
  depend on the TensorFlow runtime.
- [test/TensorFlowRuntime](test/TensorFlowRuntime): TensorFlow runtime tests.


Before submitting pull requests involving large code changes, please run the
command above locally to ensure all tests pass.

For more details on testing, see [docs/Testing.md](docs/Testing.md), in
particular the section on [lit.py](docs/Testing.md#using-litpy).

## Build Dependencies

### CMake
[CMake](https://cmake.org) is the core infrastructure used to configure builds of
Swift and its companion projects; at least version 3.16.5 is required.

On macOS, you can download the [CMake Binary Distribution](https://cmake.org/download),
bundled as an application, copy it to `/Applications`, and add the embedded
command line tools to your `PATH`:

    export PATH=/Applications/CMake.app/Contents/bin:$PATH

On Linux, if you have not already installed Swift's [development
dependencies](#linux), you can download and install the CMake
package separately using the following command:

    sudo apt-get install cmake


### Ninja
[Ninja](https://ninja-build.org) is the current recommended build system
for building Swift and is the default configuration generated by CMake. [Pre-built
packages](https://github.com/ninja-build/ninja/wiki/Pre-built-Ninja-packages)
are available for macOS and Linux distributions. You can also clone Ninja
next to the other projects and it will be bootstrapped automatically:

**Via HTTPS**

    git clone https://github.com/ninja-build/ninja.git && cd ninja
    git checkout release
    cat README

**Via SSH**

    git clone git@github.com:ninja-build/ninja.git && cd ninja
    git checkout release
    cat README

### Bazel
[Bazel](https://bazel.build) is the build tool used to build TensorFlow. Installing Bazel is necessary for building Swift with TensorFlow support.

The Bazel website has detailed installation instructions for
[macOS](https://docs.bazel.build/versions/master/install-os-x.html) and
[Ubuntu](https://docs.bazel.build/versions/master/install-ubuntu.html).
When picking the version to download in step 2, select version 2.0.0 which can be found in the release notes [here (v2.0.0)](https://github.com/bazelbuild/bazel/releases/tag/2.0.0).<|MERGE_RESOLUTION|>--- conflicted
+++ resolved
@@ -165,19 +165,14 @@
 **Note:** This is important since update-checkout (see below) checks out
 repositories next to the Swift source directory. This means that if one clones
 Swift and has other unrelated repositories, update-checkout may not clone those
-<<<<<<< HEAD
-repositories and will update them instead. Additionally, ensure Python 2.7 is being
-used for this step, whether via conda environment or other means.
+repositories and will update them instead. Be aware that `update-checkout`
+currently does not support paths with non-ASCII characters. If such characters
+are present in the path to `swift-source`, `update-checkout` will fail.
 
 **TensorFlow Support:** To build with TensorFlow support, the `tensorflow`
 scheme must be specified when cloning sources. The `tensorflow` scheme pins
 specific versions of every Swift companion directory and is updated with every
 upstream merge from the master branch.
-=======
-repositories and will update them instead. Be aware that `update-checkout`
-currently does not support paths with non-ASCII characters. If such characters
-are present in the path to `swift-source`, `update-checkout` will fail.
->>>>>>> 66e85721
 
 **Via HTTPS**  For those checking out sources as read-only, HTTPS works best:
 
