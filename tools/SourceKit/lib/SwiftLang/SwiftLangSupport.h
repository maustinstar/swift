//===--- SwiftLangSupport.h - -----------------------------------*- C++ -*-===//
//
// This source file is part of the Swift.org open source project
//
// Copyright (c) 2014 - 2017 Apple Inc. and the Swift project authors
// Licensed under Apache License v2.0 with Runtime Library Exception
//
// See https://swift.org/LICENSE.txt for license information
// See https://swift.org/CONTRIBUTORS.txt for the list of Swift project authors
//
//===----------------------------------------------------------------------===//

#ifndef LLVM_SOURCEKIT_LIB_SWIFTLANG_SWIFTLANGSUPPORT_H
#define LLVM_SOURCEKIT_LIB_SWIFTLANG_SWIFTLANGSUPPORT_H

#include "CodeCompletion.h"
#include "SwiftInterfaceGenContext.h"
#include "SourceKit/Core/LangSupport.h"
#include "SourceKit/Support/Concurrency.h"
#include "SourceKit/Support/Statistic.h"
#include "SourceKit/Support/ThreadSafeRefCntPtr.h"
#include "SourceKit/Support/Tracing.h"
#include "swift/Basic/ThreadSafeRefCounted.h"
#include "swift/IDE/Formatting.h"
#include "swift/IDE/Refactoring.h"
#include "swift/Index/IndexSymbol.h"
#include "llvm/ADT/IntrusiveRefCntPtr.h"
#include "llvm/ADT/StringMap.h"
#include "llvm/Support/Mutex.h"
#include <map>
#include <string>

namespace swift {
  class ASTContext;
  class ClangModuleLoader;
  class CompilerInstance;
  class CompilerInvocation;
  class Decl;
  class Type;
  class AbstractStorageDecl;
  class SourceFile;
  class SILOptions;
  class ValueDecl;
  class GenericSignature;
  enum class AccessorKind;

namespace syntax {
  class SourceFileSyntax;
}

namespace ide {
  class CodeCompletionCache;
  class OnDiskCodeCompletionCache;
  class SourceEditConsumer;
  enum class CodeCompletionDeclKind;
  enum class SyntaxNodeKind : uint8_t;
  enum class SyntaxStructureKind : uint8_t;
  enum class SyntaxStructureElementKind : uint8_t;
  enum class RangeKind : int8_t;
  class CodeCompletionConsumer;

  enum class NameKind {
    ObjC,
    Swift,
  };
}
}

namespace SourceKit {
  class ImmutableTextSnapshot;
  typedef RefPtr<ImmutableTextSnapshot> ImmutableTextSnapshotRef;
  class SwiftASTManager;
  class SwiftLangSupport;
  class Context;
  class NotificationCenter;

  using TypeContextKind = swift::ide::CodeCompletionContext::TypeContextKind;

class SwiftEditorDocument :
    public ThreadSafeRefCountedBase<SwiftEditorDocument> {

  struct Implementation;
  Implementation &Impl;

public:

  SwiftEditorDocument(StringRef FilePath, SwiftLangSupport &LangSupport,
       swift::ide::CodeFormatOptions Options = swift::ide::CodeFormatOptions());
  ~SwiftEditorDocument();

  ImmutableTextSnapshotRef
  initializeText(llvm::MemoryBuffer *Buf, ArrayRef<const char *> Args,
                 bool ProvideSemanticInfo,
                 llvm::IntrusiveRefCntPtr<llvm::vfs::FileSystem> FileSystem);
  ImmutableTextSnapshotRef replaceText(unsigned Offset, unsigned Length,
                                       llvm::MemoryBuffer *Buf,
                                       bool ProvideSemanticInfo,
                                       std::string &error);

  void updateSemaInfo();

  void removeCachedAST();

  ImmutableTextSnapshotRef getLatestSnapshot() const;

  void parse(ImmutableTextSnapshotRef Snapshot, SwiftLangSupport &Lang,
             bool BuildSyntaxTree,
             swift::SyntaxParsingCache *SyntaxCache = nullptr);
  void readSyntaxInfo(EditorConsumer &consumer);
  void readSemanticInfo(ImmutableTextSnapshotRef Snapshot,
                        EditorConsumer& Consumer);

  void applyFormatOptions(OptionsDictionary &FmtOptions);
  void formatText(unsigned Line, unsigned Length, EditorConsumer &Consumer);
  void expandPlaceholder(unsigned Offset, unsigned Length,
                         EditorConsumer &Consumer);
  const swift::ide::CodeFormatOptions &getFormatOptions();

  static void reportDocumentStructure(swift::SourceFile &SrcFile,
                                      EditorConsumer &Consumer);

  const llvm::Optional<swift::syntax::SourceFileSyntax> &getSyntaxTree() const;

  std::string getFilePath() const;

  /// Whether or not the AST stored for this document is up-to-date or just an
  /// artifact of incremental syntax parsing
  bool hasUpToDateAST() const;
};

typedef IntrusiveRefCntPtr<SwiftEditorDocument> SwiftEditorDocumentRef;

class SwiftEditorDocumentFileMap {
  WorkQueue Queue{ WorkQueue::Dequeuing::Concurrent,
                   "sourcekit.swift.EditorDocFileMap" };
  struct DocInfo {
    SwiftEditorDocumentRef DocRef;
    std::string ResolvedPath;
  };
  llvm::StringMap<DocInfo> Docs;

public:
  bool getOrUpdate(StringRef FilePath,
                   SwiftLangSupport &LangSupport,
                   SwiftEditorDocumentRef &EditorDoc);
  /// Looks up the document only by the path name that was given initially.
  SwiftEditorDocumentRef getByUnresolvedName(StringRef FilePath);
  /// Looks up the document by resolving symlinks in the paths.
  SwiftEditorDocumentRef findByPath(StringRef FilePath);
  SwiftEditorDocumentRef remove(StringRef FilePath);
};

namespace CodeCompletion {

/// Provides a thread-safe cache for code completion results that remain valid
/// for the duration of a 'session' - for example, from the point that a user
/// invokes code completion until they accept a completion, or otherwise close
/// the list of completions.
///
/// The contents of the cache can be modified asynchronously during the session,
/// but the contained objects are immutable.
class SessionCache : public ThreadSafeRefCountedBase<SessionCache> {
  std::unique_ptr<llvm::MemoryBuffer> buffer;
  std::vector<std::string> args;
  CompletionSink sink;
  std::vector<Completion *> sortedCompletions;
  CompletionKind completionKind;
  TypeContextKind typeContextKind;
  bool completionMayUseImplicitMemberExpr;
  FilterRules filterRules;
  llvm::sys::Mutex mtx;

public:
  SessionCache(CompletionSink &&sink,
               std::unique_ptr<llvm::MemoryBuffer> &&buffer,
               std::vector<std::string> &&args, CompletionKind completionKind,
               TypeContextKind typeContextKind, bool mayUseImplicitMemberExpr,
               FilterRules filterRules)
      : buffer(std::move(buffer)), args(std::move(args)), sink(std::move(sink)),
        completionKind(completionKind), typeContextKind(typeContextKind),
        completionMayUseImplicitMemberExpr(mayUseImplicitMemberExpr),
        filterRules(std::move(filterRules)) {}
  void setSortedCompletions(std::vector<Completion *> &&completions);
  ArrayRef<Completion *> getSortedCompletions();
  llvm::MemoryBuffer *getBuffer();
  ArrayRef<std::string> getCompilerArgs();
  const FilterRules &getFilterRules();
  CompletionKind getCompletionKind();
  TypeContextKind getCompletionTypeContextKind();
  bool getCompletionMayUseImplicitMemberExpr();
};
typedef RefPtr<SessionCache> SessionCacheRef;

/// A thread-safe map from (buffer, code complete offset) to \c SessionCache.
class SessionCacheMap {
  mutable unsigned nextBufferID = 0;
  mutable llvm::StringMap<unsigned> nameToBufferMap;
  typedef std::pair<unsigned, unsigned> Key;
  llvm::DenseMap<Key, SessionCacheRef> sessions;
  mutable llvm::sys::Mutex mtx;

  // Should only be called with Mtx locked.
  unsigned getBufferID(StringRef name) const;

public:
  SessionCacheRef get(StringRef name, unsigned offset) const;
  bool set(StringRef name, unsigned offset, SessionCacheRef session);
  bool remove(StringRef name, unsigned offset);
};
} // end namespace CodeCompletion

class SwiftInterfaceGenMap {
  llvm::StringMap<SwiftInterfaceGenContextRef> IFaceGens;
  mutable llvm::sys::Mutex Mtx;

public:
  SwiftInterfaceGenContextRef get(StringRef Name) const;
  void set(StringRef Name, SwiftInterfaceGenContextRef IFaceGen);
  bool remove(StringRef Name);
  SwiftInterfaceGenContextRef find(StringRef ModuleName,
                                   const swift::CompilerInvocation &Invok);
};

struct SwiftCompletionCache
    : public ThreadSafeRefCountedBase<SwiftCompletionCache> {
  std::unique_ptr<swift::ide::CodeCompletionCache> inMemory;
  std::unique_ptr<swift::ide::OnDiskCodeCompletionCache> onDisk;
  swift::ide::CodeCompletionCache &getCache();
  SwiftCompletionCache() = default;
  ~SwiftCompletionCache();
};

struct SwiftPopularAPI : public ThreadSafeRefCountedBase<SwiftPopularAPI> {
  llvm::StringMap<CodeCompletion::PopularityFactor> nameToFactor;
};

struct SwiftCustomCompletions
    : public ThreadSafeRefCountedBase<SwiftCustomCompletions> {
  std::vector<CustomCompletionInfo> customCompletions;
};

class RequestRefactoringEditConsumer: public swift::ide::SourceEditConsumer,
                                      public swift::DiagnosticConsumer {
  class Implementation;
  Implementation &Impl;
public:
  RequestRefactoringEditConsumer(CategorizedEditsReceiver Receiver);
  ~RequestRefactoringEditConsumer();
  void accept(swift::SourceManager &SM, swift::ide::RegionType RegionType,
              ArrayRef<swift::ide::Replacement> Replacements) override;
  void
  handleDiagnostic(swift::SourceManager &SM, swift::SourceLoc Loc,
                   swift::DiagnosticKind Kind, StringRef FormatString,
                   ArrayRef<swift::DiagnosticArgument> FormatArgs,
                   const swift::DiagnosticInfo &Info,
                   swift::SourceLoc bufferIndirectlyCausingDiagnostic) override;
};

class RequestRenameRangeConsumer : public swift::ide::FindRenameRangesConsumer,
                                   public swift::DiagnosticConsumer {
  class Implementation;
  Implementation &Impl;

public:
  RequestRenameRangeConsumer(CategorizedRenameRangesReceiver Receiver);
  ~RequestRenameRangeConsumer();
  void accept(swift::SourceManager &SM, swift::ide::RegionType RegionType,
              ArrayRef<swift::ide::RenameRangeDetail> Ranges) override;
  void
  handleDiagnostic(swift::SourceManager &SM, swift::SourceLoc Loc,
                   swift::DiagnosticKind Kind, StringRef FormatString,
                   ArrayRef<swift::DiagnosticArgument> FormatArgs,
                   const swift::DiagnosticInfo &Info,
                   swift::SourceLoc bufferIndirectlyCausingDiagnostic) override;
};

struct SwiftStatistics {
#define SWIFT_STATISTIC(VAR, UID, DESC)                                        \
  Statistic VAR{UIdent{"source.statistic." #UID}, DESC};
#include "SwiftStatistics.def"
};

class SwiftLangSupport : public LangSupport {
  std::shared_ptr<NotificationCenter> NotificationCtr;
  std::string RuntimeResourcePath;
  std::shared_ptr<SwiftASTManager> ASTMgr;
  std::shared_ptr<SwiftEditorDocumentFileMap> EditorDocuments;
  SwiftInterfaceGenMap IFaceGenContexts;
  ThreadSafeRefCntPtr<SwiftCompletionCache> CCCache;
  ThreadSafeRefCntPtr<SwiftPopularAPI> PopularAPI;
  CodeCompletion::SessionCacheMap CCSessions;
  ThreadSafeRefCntPtr<SwiftCustomCompletions> CustomCompletions;
  std::shared_ptr<SwiftStatistics> Stats;

public:
  explicit SwiftLangSupport(SourceKit::Context &SKCtx);
  ~SwiftLangSupport();

  std::shared_ptr<NotificationCenter> getNotificationCenter() const {
    return NotificationCtr;
  }

  StringRef getRuntimeResourcePath() const { return RuntimeResourcePath; }

  std::shared_ptr<SwiftASTManager> getASTManager() { return ASTMgr; }

  std::shared_ptr<SwiftEditorDocumentFileMap> getEditorDocuments() { return EditorDocuments; }
  SwiftInterfaceGenMap &getIFaceGenContexts() { return IFaceGenContexts; }
  IntrusiveRefCntPtr<SwiftCompletionCache> getCodeCompletionCache() {
    return CCCache;
  }

  /// Copy a memory buffer inserting '0' at the position of \c origBuf.
  // TODO: Share with code completion.
  static std::unique_ptr<llvm::MemoryBuffer>
  makeCodeCompletionMemoryBuffer(const llvm::MemoryBuffer *origBuf,
                                 unsigned &Offset,
                                 const std::string bufferIdentifier);

  static SourceKit::UIdent getUIDForDecl(const swift::Decl *D,
                                         bool IsRef = false);
  static SourceKit::UIdent getUIDForExtensionOfDecl(const swift::Decl *D);
  static SourceKit::UIdent getUIDForLocalVar(bool IsRef = false);
  static SourceKit::UIdent getUIDForRefactoringKind(
      swift::ide::RefactoringKind Kind);
  static SourceKit::UIdent getUIDForCodeCompletionDeclKind(
      swift::ide::CodeCompletionDeclKind Kind, bool IsRef = false);
  static SourceKit::UIdent getUIDForAccessor(const swift::ValueDecl *D,
                                             swift::AccessorKind AccKind,
                                             bool IsRef = false);
  static SourceKit::UIdent getUIDForModuleRef();
  static SourceKit::UIdent getUIDForObjCAttr();
  static SourceKit::UIdent getUIDForSyntaxNodeKind(
      swift::ide::SyntaxNodeKind Kind);
  static SourceKit::UIdent getUIDForSyntaxStructureKind(
      swift::ide::SyntaxStructureKind Kind);
  static SourceKit::UIdent getUIDForSyntaxStructureElementKind(
      swift::ide::SyntaxStructureElementKind Kind);

  static SourceKit::UIdent getUIDForSymbol(swift::index::SymbolInfo sym,
                                           bool isRef);

  static SourceKit::UIdent getUIDForRangeKind(swift::ide::RangeKind Kind);

  static SourceKit::UIdent getUIDForRegionType(swift::ide::RegionType Type);

  static SourceKit::UIdent getUIDForRefactoringRangeKind(swift::ide::RefactoringRangeKind Kind);

  static Optional<UIdent> getUIDForDeclAttribute(const swift::DeclAttribute *Attr);

  static std::vector<UIdent> UIDsFromDeclAttributes(const swift::DeclAttributes &Attrs);

  static SourceKit::UIdent getUIDForNameKind(swift::ide::NameKind Kind);

  static swift::ide::NameKind getNameKindForUID(SourceKit::UIdent Id);

  static bool printDisplayName(const swift::ValueDecl *D, llvm::raw_ostream &OS);

  /// Generate a USR for a Decl, including the prefix.
  /// \returns true if the results should be ignored, false otherwise.
  static bool printUSR(const swift::ValueDecl *D, llvm::raw_ostream &OS);

  /// Generate a USR for the Type of a given decl.
  /// \returns true if the results should be ignored, false otherwise.
  static bool printDeclTypeUSR(const swift::ValueDecl *D, llvm::raw_ostream &OS);

  /// Generate a USR for of a given type.
  /// \returns true if the results should be ignored, false otherwise.
  static bool printTypeUSR(swift::Type Ty, llvm::raw_ostream &OS);

  /// Generate a USR for an accessor, including the prefix.
  /// \returns true if the results should be ignored, false otherwise.
  static bool printAccessorUSR(const swift::AbstractStorageDecl *D,
                               swift::AccessorKind AccKind,
                               llvm::raw_ostream &OS);

  /// Annotates a declaration with XML tags that describe the key substructure
  /// of the declaration for CursorInfo/DocInfo.
  ///
  /// Prints declarations with decl- and type-specific tags derived from the
  /// UIDs used for decl/refs.
  ///
  /// FIXME: This move to libIDE, but currently depends on the UIdentVisitor.
  static void printFullyAnnotatedDeclaration(const swift::ValueDecl *VD,
                                             swift::Type BaseTy,
                                             llvm::raw_ostream &OS);

  static void
  printFullyAnnotatedSynthesizedDeclaration(const swift::ValueDecl *VD,
                                            swift::TypeOrExtensionDecl Target,
                                            llvm::raw_ostream &OS);

  static void
  printFullyAnnotatedGenericReq(const swift::GenericSignature *Sig,
                                llvm::raw_ostream &OS);

  /// Print 'description' or 'sourcetext' the given \p VD to \p OS. If
  /// \p usePlaceholder is \c true, call argument positions are substituted with
  /// a typed editor placeholders which is suitable for 'sourcetext'.
  static void
  printMemberDeclDescription(const swift::ValueDecl *VD, swift::Type baseTy,
                             bool usePlaceholder, llvm::raw_ostream &OS);

  /// Tries to resolve the path to the real file-system path. If it fails it
  /// returns the original path;
  static std::string resolvePathSymlinks(StringRef FilePath);

  //==========================================================================//
  // LangSupport Interface
  //==========================================================================//

  void indexSource(StringRef Filename, IndexingConsumer &Consumer,
                   ArrayRef<const char *> Args, StringRef Hash) override;

  void codeComplete(
      llvm::MemoryBuffer *InputBuf, unsigned Offset,
      SourceKit::CodeCompletionConsumer &Consumer, ArrayRef<const char *> Args,
      llvm::IntrusiveRefCntPtr<llvm::vfs::FileSystem> FileSystem) override;

  void codeCompleteOpen(StringRef name, llvm::MemoryBuffer *inputBuf,
                        unsigned offset, OptionsDictionary *options,
                        ArrayRef<FilterRule> rawFilterRules,
                        GroupedCodeCompletionConsumer &consumer,
                        ArrayRef<const char *> args) override;

  void codeCompleteClose(StringRef name, unsigned offset,
                         GroupedCodeCompletionConsumer &consumer) override;

  void codeCompleteUpdate(StringRef name, unsigned offset,
                          OptionsDictionary *options,
                          GroupedCodeCompletionConsumer &consumer) override;

  void codeCompleteCacheOnDisk(StringRef path) override;

  void codeCompleteSetPopularAPI(ArrayRef<const char *> popularAPI,
                                 ArrayRef<const char *> unpopularAPI) override;

  void
  codeCompleteSetCustom(ArrayRef<CustomCompletionInfo> completions) override;

  void editorOpen(
      StringRef Name, llvm::MemoryBuffer *Buf, EditorConsumer &Consumer,
      ArrayRef<const char *> Args,
      llvm::IntrusiveRefCntPtr<llvm::vfs::FileSystem> FileSystem) override;

  void editorOpenInterface(EditorConsumer &Consumer,
                           StringRef Name,
                           StringRef ModuleName,
                           Optional<StringRef> Group,
                           ArrayRef<const char *> Args,
                           bool SynthesizedExtensions,
                           Optional<StringRef> InterestedUSR) override;

  void editorOpenTypeInterface(EditorConsumer &Consumer,
                               ArrayRef<const char *> Args,
                               StringRef TypeUSR) override;

  void editorOpenHeaderInterface(EditorConsumer &Consumer,
                                 StringRef Name,
                                 StringRef HeaderName,
                                 ArrayRef<const char *> Args,
                                 bool UsingSwiftArgs,
                                 bool SynthesizedExtensions,
                                 StringRef swiftVersion) override;

  void editorOpenSwiftSourceInterface(StringRef Name,
                                      StringRef SourceName,
                                      ArrayRef<const char *> Args,
                                      std::shared_ptr<EditorConsumer> Consumer) override;

  void editorClose(StringRef Name, bool RemoveCache) override;

  void editorReplaceText(StringRef Name, llvm::MemoryBuffer *Buf,
                         unsigned Offset, unsigned Length,
                         EditorConsumer &Consumer) override;

  void editorApplyFormatOptions(StringRef Name,
                                OptionsDictionary &FmtOptions) override;

  void editorFormatText(StringRef Name, unsigned Line, unsigned Length,
                        EditorConsumer &Consumer) override;

  void editorExtractTextFromComment(StringRef Source,
                                    EditorConsumer &Consumer) override;

  void editorConvertMarkupToXML(StringRef Source,
                                EditorConsumer &Consumer) override;

  void editorExpandPlaceholder(StringRef Name, unsigned Offset, unsigned Length,
                               EditorConsumer &Consumer) override;

<<<<<<< HEAD
  void
  getCursorInfo(StringRef Filename, unsigned Offset, unsigned Length,
                bool Actionables, bool CancelOnSubsequentRequest,
                ArrayRef<const char *> Args,
                llvm::IntrusiveRefCntPtr<llvm::vfs::FileSystem> FileSystem,
                std::function<void(const CursorInfoData &)> Receiver) override;
=======
  void getCursorInfo(StringRef Filename, unsigned Offset,
                     unsigned Length, bool Actionables,
                     bool CancelOnSubsequentRequest,
                     ArrayRef<const char *> Args,
                 std::function<void(const RequestResult<CursorInfoData> &)> Receiver) override;
>>>>>>> 4b9771c2

  void getNameInfo(StringRef Filename, unsigned Offset,
                   NameTranslatingInfo &Input,
                   ArrayRef<const char *> Args,
                   std::function<void(const RequestResult<NameTranslatingInfo> &)> Receiver) override;

  void getRangeInfo(StringRef Filename, unsigned Offset, unsigned Length,
                    bool CancelOnSubsequentRequest, ArrayRef<const char *> Args,
                    std::function<void(const RequestResult<RangeInfo> &)> Receiver) override;

  void getCursorInfoFromUSR(
      StringRef Filename, StringRef USR, bool CancelOnSubsequentRequest,
      ArrayRef<const char *> Args,
<<<<<<< HEAD
      llvm::IntrusiveRefCntPtr<llvm::vfs::FileSystem> FileSystem,
      std::function<void(const CursorInfoData &)> Receiver) override;
=======
      std::function<void(const RequestResult<CursorInfoData> &)> Receiver) override;
>>>>>>> 4b9771c2

  void findRelatedIdentifiersInFile(StringRef Filename, unsigned Offset,
                                    bool CancelOnSubsequentRequest,
                                    ArrayRef<const char *> Args,
              std::function<void(const RequestResult<RelatedIdentsInfo> &)> Receiver) override;

  void syntacticRename(llvm::MemoryBuffer *InputBuf,
                       ArrayRef<RenameLocations> RenameLocations,
                       ArrayRef<const char*> Args,
                       CategorizedEditsReceiver Receiver) override;

  void findRenameRanges(llvm::MemoryBuffer *InputBuf,
                        ArrayRef<RenameLocations> RenameLocations,
                        ArrayRef<const char *> Args,
                        CategorizedRenameRangesReceiver Receiver) override;

  void findLocalRenameRanges(StringRef Filename, unsigned Line, unsigned Column,
                             unsigned Length, ArrayRef<const char *> Args,
                             CategorizedRenameRangesReceiver Receiver) override;

  void collectExpressionTypes(StringRef FileName, ArrayRef<const char *> Args,
                              ArrayRef<const char *> ExpectedProtocols,
                              std::function<void(const RequestResult<ExpressionTypesInFile> &)> Receiver) override;

  void semanticRefactoring(StringRef Filename, SemanticRefactoringInfo Info,
                           ArrayRef<const char*> Args,
                           CategorizedEditsReceiver Receiver) override;

  void getDocInfo(llvm::MemoryBuffer *InputBuf,
                  StringRef ModuleName,
                  ArrayRef<const char *> Args,
                  DocInfoConsumer &Consumer) override;

  llvm::Optional<std::pair<unsigned, unsigned>>
      findUSRRange(StringRef DocumentName, StringRef USR) override;

  void findInterfaceDocument(StringRef ModuleName, ArrayRef<const char *> Args,
               std::function<void(const RequestResult<InterfaceDocInfo> &)> Receiver) override;

  void findModuleGroups(StringRef ModuleName, ArrayRef<const char *> Args,
               std::function<void(const RequestResult<ArrayRef<StringRef>> &)> Receiver) override;

  void getExpressionContextInfo(llvm::MemoryBuffer *inputBuf, unsigned Offset,
                                ArrayRef<const char *> Args,
                                TypeContextInfoConsumer &Consumer) override;

  void getConformingMethodList(llvm::MemoryBuffer *inputBuf, unsigned Offset,
                               ArrayRef<const char *> Args,
                               ArrayRef<const char *> ExpectedTypes,
                               ConformingMethodListConsumer &Consumer) override;

  void getStatistics(StatisticsReceiver) override;

private:
  swift::SourceFile *getSyntacticSourceFile(llvm::MemoryBuffer *InputBuf,
                                            ArrayRef<const char *> Args,
                                            swift::CompilerInstance &ParseCI,
                                            std::string &Error);
};

namespace trace {
  void initTraceInfo(trace::SwiftInvocation &SwiftArgs,
                     StringRef InputFile,
                     ArrayRef<const char *> Args);
  void initTraceInfo(trace::SwiftInvocation &SwiftArgs,
                     StringRef InputFile,
                     ArrayRef<std::string> Args);
}

/// When we cannot build any more clang modules, close the .pcm / files to
/// prevent fd leaks in clients that cache the AST.
// FIXME: Remove this once rdar://problem/19720334 is complete.
class CloseClangModuleFiles {
  swift::ClangModuleLoader &loader;

public:
  CloseClangModuleFiles(swift::ClangModuleLoader &loader) : loader(loader) {}
  ~CloseClangModuleFiles();
};


/// Disable expensive SIL options which do not affect indexing or diagnostics.
void disableExpensiveSILOptions(swift::SILOptions &Opts);

} // namespace SourceKit

#endif<|MERGE_RESOLUTION|>--- conflicted
+++ resolved
@@ -489,20 +489,12 @@
   void editorExpandPlaceholder(StringRef Name, unsigned Offset, unsigned Length,
                                EditorConsumer &Consumer) override;
 
-<<<<<<< HEAD
   void
   getCursorInfo(StringRef Filename, unsigned Offset, unsigned Length,
                 bool Actionables, bool CancelOnSubsequentRequest,
                 ArrayRef<const char *> Args,
                 llvm::IntrusiveRefCntPtr<llvm::vfs::FileSystem> FileSystem,
-                std::function<void(const CursorInfoData &)> Receiver) override;
-=======
-  void getCursorInfo(StringRef Filename, unsigned Offset,
-                     unsigned Length, bool Actionables,
-                     bool CancelOnSubsequentRequest,
-                     ArrayRef<const char *> Args,
                  std::function<void(const RequestResult<CursorInfoData> &)> Receiver) override;
->>>>>>> 4b9771c2
 
   void getNameInfo(StringRef Filename, unsigned Offset,
                    NameTranslatingInfo &Input,
@@ -516,12 +508,8 @@
   void getCursorInfoFromUSR(
       StringRef Filename, StringRef USR, bool CancelOnSubsequentRequest,
       ArrayRef<const char *> Args,
-<<<<<<< HEAD
       llvm::IntrusiveRefCntPtr<llvm::vfs::FileSystem> FileSystem,
-      std::function<void(const CursorInfoData &)> Receiver) override;
-=======
       std::function<void(const RequestResult<CursorInfoData> &)> Receiver) override;
->>>>>>> 4b9771c2
 
   void findRelatedIdentifiersInFile(StringRef Filename, unsigned Offset,
                                     bool CancelOnSubsequentRequest,
