--- conflicted
+++ resolved
@@ -272,15 +272,9 @@
 ///   it exists.
 /// - Otherwise, return the original function's generic signature.
 static CanGenericSignature getDerivativeGenericSignature(
-<<<<<<< HEAD
     SILDifferentiabilityWitness *witness, SILFunction *original) {
-  if (auto *witnessDerivativeGenSig = witness->getDerivativeGenericSignature())
+  if (auto witnessDerivativeGenSig = witness->getDerivativeGenericSignature())
     return witnessDerivativeGenSig->getCanonicalSignature();
-=======
-    SILDifferentiableAttr *attr, SILFunction *original) {
-  if (auto attrDerivativeGenSig = attr->getDerivativeGenericSignature())
-    return attrDerivativeGenSig->getCanonicalSignature();
->>>>>>> 5c03b64e
   return original->getLoweredFunctionType()->getGenericSignature();
 }
 
@@ -2830,21 +2824,16 @@
           }
         }
         if (!found) {
+          llvm::dbgs() << "not found here\n";
           context.emitNondifferentiabilityError(
               original, invoker,
               diag::autodiff_external_nondifferentiable_function);
           return None;
         }
       }
-<<<<<<< HEAD
       // Sanity check passed. Create a new SIL differentiability witness and
       // process it.
-      GenericSignature *contextualDerivativeGenSig = nullptr;
-=======
-      // Sanity check passed. Create a new `[differentiable]` attribute and
-      // process it it.
       GenericSignature contextualDerivativeGenSig = GenericSignature();
->>>>>>> 5c03b64e
       if (invoker.getKind() ==
           DifferentiationInvoker::Kind::IndirectDifferentiation)
         contextualDerivativeGenSig = invoker.getIndirectDifferentiation().second
@@ -2867,8 +2856,19 @@
       return None;
 
     // NOTE: Test `differentiability_witness_function generation.
+    
+    DifferentiabilityWitnessFunctionKind witnessKind;
+    switch (kind) {
+    case AutoDiffDerivativeFunctionKind::JVP:
+      witnessKind = DifferentiabilityWitnessFunctionKind::JVP;
+      break;
+    case AutoDiffDerivativeFunctionKind::VJP:
+      witnessKind = DifferentiabilityWitnessFunctionKind::VJP;
+      break;
+    }
+
     auto *derivativeFnRef2 = builder.createDifferentiabilityWitnessFunction(
-        loc, originalFn, DifferentiabilityKind::Normal, kind,
+        loc, originalFn, witnessKind,
         minimalWitness->getParameterIndices(),
         minimalWitness->getResultIndices(),
         minimalWitness->getDerivativeGenericSignature());
@@ -8280,9 +8280,6 @@
     // generation because generated JVP may not match semantics of custom VJP.
     // Instead, create an empty JVP.
     if (RunJVPGeneration && !vjp) {
-<<<<<<< HEAD
-      JVPEmitter emitter(*this, original, witness, jvp, invoker);
-=======
       // JVP and differential generation do not currently support functions with
       // multiple basic blocks.
       if (original->getBlocks().size() > 1) {
@@ -8292,8 +8289,7 @@
         return true;
       }
 
-      JVPEmitter emitter(*this, original, attr, jvp, invoker);
->>>>>>> 5c03b64e
+      JVPEmitter emitter(*this, original, witness, jvp, invoker);
       if (emitter.run())
         return true;
     } else {
@@ -8696,7 +8692,7 @@
     assocRef = builder.createFunctionRef(loc, assoc);
   } else if (auto *foo = peerThroughFunctionConversions<DifferentiabilityWitnessFunctionInst>(derivativeFn)) {
     assocRef = builder.createDifferentiabilityWitnessFunction(
-        loc, foo->getOriginalFunction(), foo->getDifferentiabilityKind(), foo->getDerivativeKind(),
+        loc, foo->getOriginalFunction(), foo->getWitnessKind(),
         foo->getParameterIndices(),
         foo->getResultIndices(),
         foo->getWitnessGenericSignature());
@@ -9072,14 +9068,9 @@
       context.getInvokers().insert({diffAttr, invoker});
       continue;
     }
-<<<<<<< HEAD
 #endif
-    for (SILBasicBlock &bb : f)
-      for (SILInstruction &i : bb)
-=======
     for (SILBasicBlock &bb : f) {
       for (SILInstruction &i : bb) {
->>>>>>> 5c03b64e
         if (auto *dfi = dyn_cast<DifferentiableFunctionInst>(&i))
           context.getDifferentiableFunctionInsts().push_back(dfi);
         else if (auto *lfi = dyn_cast<LinearFunctionInst>(&i)) {
@@ -9105,13 +9096,7 @@
     return;
   }
 
-<<<<<<< HEAD
-  bool errorOccurred = false;
-
   // Process all SIL differentiability witnesses.
-=======
-  // Process all `[differentiable]` attributes.
->>>>>>> 5c03b64e
   for (auto invokerPair : context.getInvokers()) {
     auto *witness = invokerPair.first;
     auto *original = witness->getOriginalFunction();
