--- conflicted
+++ resolved
@@ -99,13 +99,8 @@
 
   @warn_unused_result
   public func index(
-<<<<<<< HEAD
     _ n: IndexDistance, stepsFrom i: Index, limitedBy limit: Index
-  ) -> Index {
-=======
-    n: IndexDistance, stepsFrom i: Index, limitedBy limit: Index
   ) -> Index? {
->>>>>>> 37bf02f7
     if n >= 0 {
       return _advanceForward(i, by: n, limitedBy: limit)
     }
@@ -162,11 +157,7 @@
   }
 
   @warn_unused_result
-<<<<<<< HEAD
-  public func index(_ n: IndexDistance, stepsFrom i: Index, limitedBy limit: Index) -> Index {
-=======
-  public func index(n: IndexDistance, stepsFrom i: Index, limitedBy limit: Index) -> Index? {
->>>>>>> 37bf02f7
+  public func index(_ n: IndexDistance, stepsFrom i: Index, limitedBy limit: Index) -> Index? {
     // FIXME: swift-3-indexing-model: range check i
 
     // FIXME: swift-3-indexing-model - error: cannot invoke 'advanced' with an argument list of type '(by: Self.IndexDistance)'
