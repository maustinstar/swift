--- conflicted
+++ resolved
@@ -1409,7 +1409,7 @@
     if (!maybeEntry) {
       // FIXME this drops the error diagnostic on the floor.
       consumeError(maybeEntry.takeError());
-      error();
+      info.status = error(Status::Malformed);
       return;
     }
     topLevelEntry = maybeEntry.get();
@@ -1421,7 +1421,7 @@
       if (llvm::Error Err = cursor.EnterSubBlock(CONTROL_BLOCK_ID)) {
         // FIXME this drops the error on the floor.
         consumeError(std::move(Err));
-        error();
+        info.status = error(Status::Malformed);
         return;
       }
 
@@ -1451,7 +1451,7 @@
       if (llvm::Error Err = cursor.EnterSubBlock(INPUT_BLOCK_ID)) {
         // FIXME this drops the error on the floor.
         consumeError(std::move(Err));
-        error();
+        info.status = error(Status::Malformed);
         return;
       }
 
@@ -1459,7 +1459,7 @@
       if (!maybeNext) {
         // FIXME this drops the error on the floor.
         consumeError(maybeNext.takeError());
-        error();
+        info.status = error(Status::Malformed);
         return;
       }
       llvm::BitstreamEntry next = maybeNext.get();
@@ -1471,7 +1471,7 @@
         if (!maybeKind) {
           // FIXME this drops the error on the floor.
           consumeError(maybeKind.takeError());
-          error();
+          info.status = error(Status::Malformed);
           return;
         }
         unsigned kind = maybeKind.get();
@@ -1541,7 +1541,7 @@
         if (!maybeNext) {
           // FIXME this drops the error on the floor.
           consumeError(maybeNext.takeError());
-          error();
+          info.status = error(Status::Malformed);
           return;
         }
         next = maybeNext.get();
@@ -1562,12 +1562,11 @@
       // The decls-and-types block is lazily loaded. Save the cursor and load
       // any abbrev records at the start of the block.
       DeclTypeCursor = cursor;
-<<<<<<< HEAD
       if (llvm::Error Err =
               DeclTypeCursor.EnterSubBlock(DECLS_AND_TYPES_BLOCK_ID)) {
         // FIXME this drops the error on the floor.
         consumeError(std::move(Err));
-        error();
+        info.status = error(Status::Malformed);
         return;
       }
 
@@ -1575,16 +1574,11 @@
       if (!maybeCursor) {
         // FIXME this drops the error on the floor.
         consumeError(maybeCursor.takeError());
-        error();
+        info.status = error(Status::Malformed);
         return;
       }
       if (maybeCursor.get().Kind == llvm::BitstreamEntry::Error)
-        error();
-=======
-      DeclTypeCursor.EnterSubBlock(DECLS_AND_TYPES_BLOCK_ID);
-      if (DeclTypeCursor.advance().Kind == llvm::BitstreamEntry::Error)
         info.status = error(Status::Malformed);
->>>>>>> 0742e6ff
 
       // With the main cursor, skip over the block and continue.
       if (cursor.SkipBlock()) {
@@ -1603,7 +1597,7 @@
       if (llvm::Error Err = cursor.EnterSubBlock(IDENTIFIER_DATA_BLOCK_ID)) {
         // FIXME this drops the error on the floor.
         consumeError(std::move(Err));
-        error();
+        info.status = error(Status::Malformed);
         return;
       }
 
@@ -1612,7 +1606,7 @@
       if (!maybeNext) {
         // FIXME this drops the error on the floor.
         consumeError(maybeNext.takeError());
-        error();
+        info.status = error(Status::Malformed);
         return;
       }
       llvm::BitstreamEntry next = maybeNext.get();
@@ -1624,7 +1618,7 @@
         if (!maybeKind) {
           // FIXME this drops the error on the floor.
           consumeError(maybeKind.takeError());
-          error();
+          info.status = error(Status::Malformed);
           return;
         }
         unsigned kind = maybeKind.get();
@@ -1644,7 +1638,7 @@
         if (!maybeNext) {
           // FIXME this drops the error on the floor.
           consumeError(maybeNext.takeError());
-          error();
+          info.status = error(Status::Malformed);
           return;
         }
         next = maybeNext.get();
@@ -1672,7 +1666,7 @@
       if (llvm::Error Err = SILIndexCursor.EnterSubBlock(SIL_INDEX_BLOCK_ID)) {
         // FIXME this drops the error on the floor.
         consumeError(std::move(Err));
-        error();
+        info.status = error(Status::Malformed);
         return;
       }
 
@@ -1690,7 +1684,7 @@
       if (llvm::Error Err = SILCursor.EnterSubBlock(SIL_BLOCK_ID)) {
         // FIXME this drops the error on the floor.
         consumeError(std::move(Err));
-        error();
+        info.status = error(Status::Malformed);
         return;
       }
 
