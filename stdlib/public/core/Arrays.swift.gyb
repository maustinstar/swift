//===--- Arrays.swift.gyb -------------------------------------*- swift -*-===//
//
// This source file is part of the Swift.org open source project
//
// Copyright (c) 2014 - 2015 Apple Inc. and the Swift project authors
// Licensed under Apache License v2.0 with Runtime Library Exception
//
// See http://swift.org/LICENSE.txt for license information
// See http://swift.org/CONTRIBUTORS.txt for the list of Swift project authors
//
//===----------------------------------------------------------------------===//
//
//  Three generic, mutable array-like types with value semantics.
//
//  - `ContiguousArray<Element>` is a fast, contiguous array of `Element` with
//    a known backing store.
//
//  - `ArraySlice<Element>` presents an arbitrary subsequence of some
//    contiguous sequence of `Element`s.
//
//  - `Array<Element>` is like `ContiguousArray<Element>` when `Element` is not
//    an reference type or an Objective-C existential.  Otherwise, it may use
//    an `NSArray` bridged from Cocoa for storage.
//
//===----------------------------------------------------------------------===//

/// This type is used as a result of the _checkSubscript call to associate the
/// call with the array access call it guards.
public struct _DependenceToken {}

%{
  arrayTypes = [
    ('ContiguousArray', 'a ContiguousArray'),
    ('ArraySlice', 'an `ArraySlice`'),
    ('Array', 'an `Array`'),
  ]
}%

% for (Self, a_Self) in arrayTypes:

%{
if True:
    O1 = ("O(1) unless `self`'s storage is"
       + ' shared with another live array; O(`count`) '
       + ('if `self` does not wrap a bridged `NSArray`; '
       + 'otherwise the efficiency is unspecified.'
         if Self == 'Array' else 'otherwise.'))

    contiguousCaveat = (
      ' If no such storage exists, it is first created.' if Self == 'Array'
      else '')

    if Self == 'ContiguousArray':
      SelfDocComment = """\
/// A fast, contiguously-stored array of `Element`.
///
/// Efficiency is equivalent to that of `Array`, unless `Element` is a
/// `class` or `@objc` `protocol` type, in which case using
/// `ContiguousArray` may be more efficient.  Note, however, that
/// `ContiguousArray` does not bridge to Objective-C.  See `Array`,
/// with which `ContiguousArray` shares most properties, for more
/// detail."""
    elif Self == 'ArraySlice':
      SelfDocComment = """\
/// The `Array`-like type that represents a sub-sequence of any
/// `Array`, `ContiguousArray`, or other `ArraySlice`.
///
/// `ArraySlice` always uses contiguous storage and does not bridge to
/// Objective-C.
///
/// - Warning: Long-term storage of `ArraySlice` instances is discouraged.
///
/// Because a `ArraySlice` presents a *view* onto the storage of some
/// larger array even after the original array's lifetime ends,
/// storing the slice may prolong the lifetime of elements that are
/// no longer accessible, which can manifest as apparent memory and
/// object leakage.  To prevent this effect, use `ArraySlice` only for
/// transient computation."""
    elif Self == 'Array':
      SelfDocComment = '''\
/// `Array` is an efficient, tail-growable random-access
/// collection of arbitrary elements.
///
/// Common Properties of Array Types
/// ================================
///
/// The information in this section applies to all three of Swift's
/// array types, `Array<Element>`, `ContiguousArray<Element>`, and
/// `ArraySlice<Element>`.  When you read the word "array" here in
/// a normal typeface, it applies to all three of them.
///
/// Value Semantics
/// ---------------
///
/// Each array variable, `let` binding, or stored property has an
/// independent value that includes the values of all of its elements.
/// Therefore, mutations to the array are not observable through its
/// copies:
///
///     var a = [1, 2, 3]
///     var b = a
///     b[0] = 4
///     print("a=\(a), b=\(b)")     // a=[1, 2, 3], b=[4, 2, 3]
///
/// (Of course, if the array stores `class` references, the objects
/// are shared; only the values of the references are independent.)
///
/// Arrays use Copy-on-Write so that their storage and elements are
/// only copied lazily, upon mutation, when more than one array
/// instance is using the same buffer.  Therefore, the first in any
/// sequence of mutating operations may cost `O(N)` time and space,
/// where `N` is the length of the array.
///
/// Growth and Capacity
/// -------------------
///
/// When an array's contiguous storage fills up, new storage must be
/// allocated and elements must be moved to the new storage.  `Array`,
/// `ContiguousArray`, and `ArraySlice` share an exponential growth
/// strategy that makes `append` a constant time operation *when
/// amortized over many invocations*.  In addition to a `count`
/// property, these array types have a `capacity` that reflects their
/// potential to store elements without reallocation, and when you
/// know how many elements you'll store, you can call
/// `reserveCapacity` to preemptively reallocate and prevent
/// intermediate reallocations.
///
/// Objective-C Bridge
/// ==================
///
/// The main distinction between `Array` and the other array types is
/// that it interoperates seamlessly and efficiently with Objective-C.
///
/// `Array<Element>` is considered bridged to Objective-C iff `Element`
/// is bridged to Objective-C.
///
/// When `Element` is a `class` or `@objc` protocol type, `Array` may
/// store its elements in an `NSArray`.  Since any arbitrary subclass
/// of `NSArray` can become an `Array`, there are no guarantees about
/// representation or efficiency in this case (see also
/// `ContiguousArray`).  Since `NSArray` is immutable, it is just as
/// though the storage was shared by some copy: the first in any
/// sequence of mutating operations causes elements to be copied into
/// unique, contiguous storage which may cost `O(N)` time and space,
/// where `N` is the length of the array (or more, if the underlying
/// `NSArray` has unusual performance characteristics).
///
/// Bridging to Objective-C
/// -----------------------
///
/// Any bridged `Array` can be implicitly converted to an `NSArray`.
/// When `Element` is a `class` or `@objc` protocol, bridging takes O(1)
/// time and O(1) space.  Other `Array`s must be bridged
/// element-by-element, allocating a new object for each element, at a
/// cost of at least O(`count`) time and space.
///
/// Bridging from Objective-C
/// -------------------------
///
/// An `NSArray` can be implicitly or explicitly converted to any
/// bridged `Array<Element>`.  This conversion calls `copyWithZone`
/// on the `NSArray`, to ensure it won't be modified, and stores the
/// result in the `Array`.  Type-checking, to ensure the `NSArray`'s
/// elements match or can be bridged to `Element`, is deferred until the
/// first element access.'''
# FIXME: Write about Array up/down-casting.
    else:
      raise AssertionError('Unhandled case: ' + Self)
}%

${SelfDocComment}
public struct ${Self}<Element>
  : Collection, MutableCollection, _DestructorSafeContainer {

%if Self == 'ArraySlice':
  /// The position of the first element in a non-empty collection.
  ///
  /// In an empty collection, `startIndex == endIndex`.
%else:
  /// Always zero, which is the index of the first element when non-empty.
%end
  public var startIndex: Int {
%if Self == 'ArraySlice':
    return _buffer.startIndex
%else:
    return 0
%end
  }

  /// A "past-the-end" element index; the successor of the last valid
  /// subscript argument.
  public var endIndex: Int {
%if Self == 'ArraySlice':
    return _buffer.endIndex
%else:
    return _getCount()
%end
  }

#if _runtime(_ObjC)
  // FIXME: Code is duplicated here between the Objective-C and non-Objective-C
  // runtimes because config blocks can't appear inside a subscript function
  // without causing parse errors. When this is fixed, they should be merged
  // as described in the comment below.
  // rdar://problem/19553956

  /// Access the `index`th element. Reading is O(1).  Writing is
  /// ${O1}.
  public subscript(index: Int) -> Element {
    get {
      // This call may be hoisted or eliminated by the optimizer.  If
      // there is an inout violation, this value may be stale so needs to be 
      // checked again below.
      let wasNativeTypeChecked = _hoistableIsNativeTypeChecked()
      
      // Make sure the index is in range and wasNativeTypeChecked is
      // still valid.
      let token = _checkSubscript(
        index, wasNativeTypeChecked: wasNativeTypeChecked)

      return _getElement(
        index, wasNativeTypeChecked: wasNativeTypeChecked,
        matchingSubscriptCheck: token)
    }
    mutableAddressWithPinnedNativeOwner {
      _makeMutableAndUniqueOrPinned() // makes the array native, too
      _checkSubscript_native(index)   
      return (_getElementAddress(index), Builtin.tryPin(_getOwner_native()))
    }
  }
#else
  /// Access the `index`th element. Reading is O(1).  Writing is
  /// ${O1}.
  public subscript(index: Int) -> Element {
    get {
      // This call may be hoisted or eliminated by the optimizer.  If
      // there is an inout violation, this value may be stale so needs to be
      // checked again below.
      let wasNativeTypeChecked = _hoistableIsNativeTypeChecked()

      // Make sure the index is in range and wasNativeTypeChecked is
      // still valid.
      let token = _checkSubscript(
        index, wasNativeTypeChecked: wasNativeTypeChecked)

      return _getElement(
        index, wasNativeTypeChecked: wasNativeTypeChecked,
        matchingSubscriptCheck: token)
    }

    mutableAddressWithPinnedNativeOwner {
      _makeMutableAndUniqueOrPinned()
      _checkSubscript_native(index)
      return (
        _getElementAddress(index),
        Builtin.tryPin(_getOwner_native()))
    }
  }
#endif

  /// Access the contiguous subrange of elements enclosed by `bounds`.
  ///
  /// - Complexity: O(1).
  public subscript(bounds: Range<Int>) -> ArraySlice<Element> {
    get {
      _checkIndex(bounds.startIndex)
      _checkIndex(bounds.endIndex)
      return ArraySlice(_buffer[bounds])
    }
    set(rhs) {
      _checkIndex(bounds.startIndex)
      _checkIndex(bounds.endIndex)
      if self[bounds]._buffer.identity != rhs._buffer.identity {
        self.replaceSubrange(bounds, with: rhs)
      }
    }
  }

  //===--- private --------------------------------------------------------===//

  /// Returns true if the array is native and does not need a deferred
  /// type check.  May be hoisted by the optimizer, which means its
  /// results may be stale by the time they are used if there is an
  /// inout violation in user code.
  @warn_unused_result
  @_semantics("array.props.isNativeTypeChecked")
  public // @testable
  func _hoistableIsNativeTypeChecked() -> Bool {
   return _buffer.arrayPropertyIsNativeTypeChecked
  }

  @warn_unused_result
  @_semantics("array.get_count")
  internal func _getCount() -> Int {
    return _buffer.count
  }
  @warn_unused_result
  @_semantics("array.get_capacity")
  internal func _getCapacity() -> Int {
    return _buffer.capacity
  }

  /// - Requires: The array has a native buffer.
  @warn_unused_result
  @_semantics("array.owner")
  internal func _getOwnerWithSemanticLabel_native() -> Builtin.NativeObject {
    return Builtin.castToNativeObject(_buffer.nativeOwner)
  }

  /// - Requires: The array has a native buffer.
  @warn_unused_result
  @inline(__always)
  internal func _getOwner_native() -> Builtin.NativeObject {
#if _runtime(_ObjC)
    if _isClassOrObjCExistential(Element.self) {
      // We are hiding the access to '_buffer.owner' behind
      // _getOwner() to help the compiler hoist uniqueness checks in
      // the case of class or objective c existential typed array
      // elements. 
      return _getOwnerWithSemanticLabel_native()
    }
#endif
    // In the value typed case the extra call to
    // _getOwnerWithSemanticLabel_native hinders optimization.
    return Builtin.castToNativeObject(_buffer.owner)
  }
  
  // Don't inline copyBuffer - this would inline the copy loop into the current
  // path preventing retains/releases to be matched across that region.
  @inline(never)
  static internal func _copyBuffer(inout buffer: _Buffer) {
    let newBuffer = _ContiguousArrayBuffer<Element>(
      count: buffer.count, minimumCapacity: buffer.count)
    buffer._uninitializedCopy(
      buffer.indices, target: newBuffer.firstElementAddress)
    buffer = _Buffer(newBuffer, shiftedToStartIndex: buffer.startIndex)
  }

  @_semantics("array.make_mutable")
  internal mutating func _makeMutableAndUnique() {
    if _slowPath(!_buffer.isMutableAndUniquelyReferenced()) {
      ${Self}._copyBuffer(&_buffer)
    }
  }

  @_semantics("array.make_mutable")
  internal mutating func _makeMutableAndUniqueOrPinned() {
    if _slowPath(!_buffer.isMutableAndUniquelyReferencedOrPinned()) {
      ${Self}._copyBuffer(&_buffer)
    }
  }


  /// Check that the given `index` is valid for subscripting, i.e. `0
  /// ≤ index < count`.
  @inline(__always)
  internal func _checkSubscript_native(index: Int) {
% if Self != 'Array':
    _buffer._checkValidSubscript(index)
% else:
    _checkSubscript(index, wasNativeTypeChecked: true)
% end
  }

  /// Check that the given `index` is valid for subscripting, i.e. `0
  /// ≤ index < count`.
  @_semantics("array.check_subscript")
  public // @testable
  func _checkSubscript(
    index: Int, wasNativeTypeChecked: Bool
  ) -> _DependenceToken {
#if _runtime(_ObjC)
% if Self == 'Array':
    _buffer._checkInoutAndNativeTypeCheckedBounds(
      index, wasNativeTypeChecked: wasNativeTypeChecked)
% else:
    _buffer._checkValidSubscript(index)
% end
#else
    _buffer._checkValidSubscript(index)
#endif
    return _DependenceToken()
  }

  /// Check that the given `index` is valid, i.e. `0 ≤ index ≤ count`.
  @_semantics("array.check_index")
  internal func _checkIndex(index: Int) {
    _require(index <= endIndex, "${Self} index out of range")
    _require(index >= startIndex, "Negative ${Self} index is out of range")
  }

  @warn_unused_result
  @_semantics("array.get_element")
  @inline(__always)
  public // @testable
  func _getElement(
    index: Int,
    wasNativeTypeChecked : Bool,
    matchingSubscriptCheck: _DependenceToken
  ) -> Element {
#if ${'_runtime(_ObjC)' if Self == 'Array' else 'false'}
    return _buffer.getElement(index, wasNativeTypeChecked: wasNativeTypeChecked)
#else
    return _buffer.getElement(index)
#endif
  }

  @warn_unused_result
  @_semantics("array.get_element_address")
  internal func _getElementAddress(index: Int) -> UnsafeMutablePointer<Element> {
    return _buffer._unconditionalMutableSubscriptBaseAddress + index
  }

%if Self == 'Array':
#if _runtime(_ObjC)
  public typealias _Buffer = _ArrayBuffer<Element>
#else
  public typealias _Buffer = _ContiguousArrayBuffer<Element>
#endif
%elif Self == 'ArraySlice':
  public typealias _Buffer = _SliceBuffer<Element>
%else:
  public typealias _Buffer = _${Self.strip('_')}Buffer<Element>
%end

  /// Initialization from an existing buffer does not have "array.init"
  /// semantics because the caller may retain an alias to buffer.
  public init(_ _buffer: _Buffer) {
    self._buffer = _buffer
  }

  public var _buffer: _Buffer
}

extension ${Self} : ArrayLiteralConvertible {
%if Self == 'Array':
  // Optimized implementation for Array
  /// Create an instance containing `elements`.
  public init(arrayLiteral elements: Element...) {
    self = elements
  }
%else:
  /// Create an instance containing `elements`.
  public init(arrayLiteral elements: Element...) {
    self.init(_extractOrCopyToNativeArrayBuffer(elements._buffer))
  }
%end
}

%if Self == 'Array':

// Referenced by the compiler to allocate array literals.
//
/// Returns an Array of `count` uninitialized elements using the
/// given `storage`, and a pointer to uninitialized memory for the
/// first element.
///
/// - Requires: `storage` is _ContiguousArrayStorage.
@warn_unused_result
@inline(__always)
public func _allocateUninitializedArray<Element>(_count: Builtin.Word)
    -> (Array<Element>, Builtin.RawPointer) {
  let count = Int(_count)
  if count > 0 {
    // Doing the actual buffer allocation outside of the array.uninitialized
    // semantics function enables stack propagation of the buffer.
    let bufferObject = ManagedBufferPointer<_ArrayBody, Element>(
      _uncheckedBufferClass: _ContiguousArrayStorage<Element>.self,
      minimumCapacity: count)

    let (array, ptr) = Array<Element>._adoptStorage(bufferObject.buffer, count: count)
    return (array, ptr._rawValue)
  }
  // For an empty array no buffer allocation is needed.
  let (array, ptr) = Array<Element>._allocateUninitialized(count)
  return (array, ptr._rawValue)
}

// Referenced by the compiler to deallocate array literals on the
// error path.
@warn_unused_result
@_semantics("array.dealloc_uninitialized")
public func _deallocateUninitialized${Self}<Element>(
  array: ${Self}<Element>
) {
  var array = array
  array._deallocateUninitialized()
}
%end

extension ${Self} : _ArrayProtocol {
  /// Construct an empty ${Self}.
  @_semantics("array.init")
  public init() {
    _buffer = _Buffer()
  }

  /// Construct from an arbitrary sequence of `Element`s.
  public init<
    S: Sequence where S.Iterator.Element == _Buffer.Element
  >(_ s: S) {
    self = ${Self}(_Buffer(s._copyToNativeArrayBuffer(),
      shiftedToStartIndex: 0))
  }

  /// Construct a ${Self} of `count` elements, each initialized to
  /// `repeatedValue`.
  @_semantics("array.init")
  public init(repeating repeatedValue: Element, count: Int) {
    var p: UnsafeMutablePointer<Element>
    (self, p) = ${Self}._allocateUninitialized(count)
    for _ in 0..<count {
<<<<<<< HEAD
      p++.initializeMemory(repeatedValue)
=======
      p.initialize(repeatedValue)
      p += 1
>>>>>>> e56bc1bf
    }
  }

  @inline(never)
  internal static func _allocateBufferUninitialized(count : Int) -> _Buffer {
    let newBuffer = _ContiguousArrayBuffer<Element>(
      count: 0, minimumCapacity: count)
    return _Buffer(newBuffer, shiftedToStartIndex: 0)
  }

  /// Construct a ${Self} of `count` uninitialized elements.
  internal init(_uninitializedCount count: Int) {
    _require(count >= 0, "Can't construct ${Self} with count < 0")
    // Note: Sinking this constructor into an else branch below causes an extra
    // Retain/Release.
    _buffer = _Buffer()
    if count > 0 {
      // Creating a buffer instead of calling reserveCapacity saves doing an
      // unnecessary uniqueness check. We disable inlining here to curb code
      // growth.
      _buffer = ${Self}._allocateBufferUninitialized(count)
    }
    _buffer.count = count
  }

  /// Entry point for `Array` literal construction; builds and returns
  /// a ${Self} of `count` uninitialized elements.
  @warn_unused_result
  @_semantics("array.uninitialized")
  internal static func _allocateUninitialized(
    count: Int
  ) -> (${Self}, UnsafeMutablePointer<Element>) {
    let result = ${Self}(_uninitializedCount: count)
    return (result, result._buffer.firstElementAddress)
  }

%if Self == 'Array':

  /// Returns an Array of `count` uninitialized elements using the
  /// given `storage`, and a pointer to uninitialized memory for the
  /// first element.
  ///
  /// - Requires: `storage is _ContiguousArrayStorage`.
  @warn_unused_result
  @_semantics("array.uninitialized")
  internal static func _adoptStorage(
    storage: AnyObject, count: Int
  ) -> (Array, UnsafeMutablePointer<Element>) {
    
    _sanityCheck(
      storage is _ContiguousArrayStorage<Element>, "Invalid array storage type")
    
    let innerBuffer = _ContiguousArrayBuffer<Element>(
      count: count, storage: unsafeDowncast(storage))
    
    return (
      Array(_Buffer(innerBuffer, shiftedToStartIndex: 0)),
      innerBuffer.firstElementAddress)
  }

  /// Entry point for aborting literal construction: deallocates
  /// a ${Self} containing only uninitialized elements.
  internal mutating func _deallocateUninitialized() {
    // Set the count to zero and just release as normal.
    // Somewhat of a hack.
    _buffer.count = 0
  }
%end

  /// The number of elements the ${Self} stores.
  public var count: Int {
    return _getCount()
  }

  /// The number of elements the `${Self}` can store without reallocation.
  public var capacity: Int {
    return _getCapacity()
  }

  /// An object that guarantees the lifetime of this array's elements.
  public // @testable
  var _owner: AnyObject? {
    return _buffer.owner
  }

  /// If the elements are stored contiguously, a pointer to the first
  /// element. Otherwise, `nil`.
  public var _baseAddressIfContiguous: UnsafeMutablePointer<Element> {
    return _buffer.firstElementAddress
  }

%if Self != 'Array': # // Array does not necessarily have contiguous storage
  internal var _baseAddress: UnsafeMutablePointer<Element> {
    return _buffer.firstElementAddress
  }
%end
  //===--- basic mutations ------------------------------------------------===//


  /// Reserve enough space to store `minimumCapacity` elements.
  ///
  /// - Postcondition: `capacity >= minimumCapacity` and the array has
  ///   contiguous storage whose elements can be replaced in O(1).
  ///
  /// - Complexity: O(`self.count`).
  @_semantics("array.mutate_unknown")
  public mutating func reserveCapacity(minimumCapacity: Int) {
    if _buffer.requestUniqueMutableBackingBuffer(minimumCapacity) == nil {

      let newBuffer = _ContiguousArrayBuffer<Element>(
        count: count, minimumCapacity: minimumCapacity)

      _buffer._uninitializedCopy(
        _buffer.indices, target: newBuffer.firstElementAddress)
      _buffer = _Buffer(newBuffer, shiftedToStartIndex: _buffer.startIndex)
    }
    _sanityCheck(capacity >= minimumCapacity)
  }

  /// Copy the contents of the current buffer to a new unique mutable buffer.
  /// The count of the new buffer is set to 'oldCount', the capacity of the
  /// new buffer is big enough to hold 'oldCount' + 1 elements.
  @inline(never)
  internal mutating func _copyToNewBuffer(oldCount: Int) {
    let newCount = oldCount + 1
    var newBuffer = Optional(
      _forceCreateUniqueMutableBuffer(
        &_buffer, countForNewBuffer: oldCount, minNewCapacity: newCount))
    _arrayOutOfPlaceUpdate(
      &_buffer, &newBuffer, oldCount, 0, _IgnorePointer())
  }

  @_semantics("array.make_mutable")
  internal mutating func _makeUniqueAndReserveCapacityIfNotUnique() {
    if _slowPath(!_buffer.isMutableAndUniquelyReferenced()) {
      _copyToNewBuffer(_buffer.count)
    }
  }

  @_semantics("array.mutate_unknown")
  internal mutating func _reserveCapacityAssumingUniqueBuffer(oldCount : Int) {
    _sanityCheck(_buffer.isMutableAndUniquelyReferenced())

    if _slowPath(oldCount + 1 > _buffer.capacity) {
      _copyToNewBuffer(oldCount)
    }
  }

  @_semantics("array.mutate_unknown")
  internal mutating func _appendElementAssumeUniqueAndCapacity(
    oldCount : Int,
    newElement : Element
  ) {
    _sanityCheck(_buffer.isMutableAndUniquelyReferenced())
    _sanityCheck(_buffer.capacity >= _buffer.count + 1)

    _buffer.count = oldCount + 1
    (_buffer.firstElementAddress + oldCount).initializeMemory(newElement)
  }

  /// Append `newElement` to the ${Self}.
  ///
  /// - Complexity: Amortized ${O1}.
  public mutating func append(newElement: Element) {
    _makeUniqueAndReserveCapacityIfNotUnique()
    let oldCount = _getCount()
    _reserveCapacityAssumingUniqueBuffer(oldCount)
    _appendElementAssumeUniqueAndCapacity(oldCount, newElement: newElement)
  }

  /// Append the elements of `newElements` to `self`.
  ///
  /// - Complexity: O(*length of result*).
  public mutating func appendContentsOf<
    S : Sequence
    where
    S.Iterator.Element == Element
  >(newElements: S) {
    self += newElements
  }

  // An overload of `appendContentsOf()` that uses the += that is optimized for
  // collections.
  /// Append the elements of `newElements` to `self`.
  ///
  /// - Complexity: O(*length of result*).
  public mutating func appendContentsOf<
    C : Collection
    where
    C.Iterator.Element == Element
  >(newElements: C) {
    self += newElements
  }

  /// Remove and return the last element in O(1).
  ///
  /// - Requires: `count > 0`.
  public mutating func removeLast() -> Element {
    _require(count > 0, "can't removeLast from an empty ${Self}")
    let c = endIndex
    // We don't check for "c - 1"  underflow because C is known to be positive.
    let result = self[c &- 1]
    self.replaceSubrange((c &- 1)..<c, with: EmptyCollection())
    return result
  }

  /// Insert `newElement` at index `i`.
  ///
  /// - Requires: `i <= count`.
  ///
  /// - Complexity: O(`self.count`).
  public mutating func insert(newElement: Element, at i: Int) {
    _checkIndex(i)
    self.replaceSubrange(i..<i, with: CollectionOfOne(newElement))
  }

  /// Remove and return the element at index `i`.
  ///
  /// Invalidates all indices with respect to `self`.
  ///
  /// - Complexity: O(`self.count`).
  public mutating func removeAt(index: Int) -> Element {
    let result = self[index]
    self.replaceSubrange(index..<(index + 1), with: EmptyCollection())
    return result
  }

  /// Remove all elements.
  ///
  /// - Postcondition: `capacity == 0` iff `keepCapacity` is `false`.
  ///
  /// - Complexity: O(`self.count`).
  public mutating func removeAll(keepingCapacity keepCapacity: Bool = false) {
    if !keepCapacity {
      _buffer = _Buffer()
    }
    else {
      self.replaceSubrange(self.indices, with: EmptyCollection())
    }
  }

  //===--- algorithms -----------------------------------------------------===//

  public mutating func _withUnsafeMutableBufferPointerIfSupported<R>(
    @noescape body: (UnsafeMutablePointer<Element>, Int) throws -> R
  ) rethrows -> R? {
    return try withUnsafeMutableBufferPointer {
      (bufferPointer) -> R in
      let r = try body(bufferPointer.baseAddress, bufferPointer.count)
      return r
    }
  }

  @warn_unused_result
  public func _copyToNativeArrayBuffer() -> _ContiguousArrayBuffer<Element> {
    return _extractOrCopyToNativeArrayBuffer(self._buffer)
  }
}

extension ${Self} : _Reflectable {
  /// Returns a mirror that reflects `self`.
  @warn_unused_result
  public func _getMirror() -> _Mirror {
    return _ArrayProtocolMirror(self)
  }
}

extension ${Self} : CustomStringConvertible, CustomDebugStringConvertible {
  @warn_unused_result
  internal func _makeDescription(isDebug isDebug: Bool) -> String {
%   if Self != 'Array':
    var result = isDebug ? "${Self}([" : "["
%   else:
    // Always show sugared representation for Arrays.
    var result = "["
%   end
    var first = true
    for item in self {
      if first {
        first = false
      } else {
        result += ", "
      }
      debugPrint(item, terminator: "", toStream: &result)
    }
%   if Self != 'Array':
    result += isDebug ? "])" : "]"
%   else:
    // Always show sugared representation for Arrays.
    result += "]"
%   end
    return result
  }

  /// A textual representation of `self`.
  public var description: String {
    return _makeDescription(isDebug: false)
  }

  /// A textual representation of `self`, suitable for debugging.
  public var debugDescription: String {
    return _makeDescription(isDebug: true)
  }
}

extension ${Self} {
  @_transparent
  @warn_unused_result
  internal func _cPointerArgs() -> (AnyObject?, Builtin.RawPointer) {
    let p = _baseAddressIfContiguous
    if _fastPath(p != nil || isEmpty) {
      return (_owner, p._rawValue)
    }
    let n = _extractOrCopyToNativeArrayBuffer(self._buffer)
    return (n.owner, n.firstElementAddress._rawValue)
  }

}

extension ${Self} {
  /// Call `body(p)`, where `p` is a pointer to the `${Self}`'s
  /// contiguous storage.${contiguousCaveat}
  ///
  /// Often, the optimizer can eliminate bounds checks within an
  /// array algorithm, but when that fails, invoking the
  /// same algorithm on `body`'s argument lets you trade safety for
  /// speed.
  public func withUnsafeBufferPointer<R>(
    @noescape body: (UnsafeBufferPointer<Element>) throws -> R
  ) rethrows -> R {
    return try _buffer.withUnsafeBufferPointer(body)
  }

  /// Call `body(p)`, where `p` is a pointer to the `${Self}`'s
  /// mutable contiguous storage.${contiguousCaveat}
  ///
  /// Often, the optimizer can eliminate bounds- and uniqueness-checks
  /// within an array algorithm, but when that fails, invoking the
  /// same algorithm on `body`'s argument lets you trade safety for
  /// speed.
  ///
  /// - Warning: Do not rely on anything about `self` (the `${Self}`
  ///   that is the target of this method) during the execution of
  ///   `body`: it may not appear to have its correct value.  Instead,
  ///   use only the `UnsafeMutableBufferPointer` argument to `body`.
  public mutating func withUnsafeMutableBufferPointer<R>(
    @noescape body: (inout UnsafeMutableBufferPointer<Element>) throws -> R
  ) rethrows -> R {
    // Ensure unique storage
    _arrayReserve(&_buffer, 0)

    // Ensure that body can't invalidate the storage or its bounds by
    // moving self into a temporary working array.
    var work = ${Self}()
    swap(&work, &self)

    // Create an UnsafeBufferPointer over work that we can pass to body
    let pointer = work._buffer.firstElementAddress
    let count = work.count
    var inoutBufferPointer = UnsafeMutableBufferPointer(
      start: pointer, count: count)

    // Put the working array back before returning.
    defer {
      _require(
        inoutBufferPointer.baseAddress == pointer &&
        inoutBufferPointer.count == count,
        "${Self} withUnsafeMutableBufferPointer: replacing the buffer is not allowed")

      swap(&work, &self)
    }

    // Invoke the body.
    return try body(&inoutBufferPointer)
  }
}
%end

internal struct _InitializeMemoryFromCollection<
  C: Collection
> : _PointerFunction {
  func call(rawMemory: UnsafeMutablePointer<C.Iterator.Element>, count: Int) {
    var p = rawMemory
    var q = newValues.startIndex
    for _ in 0..<count {
<<<<<<< HEAD
      p++.initializeMemory(newValues[q++])
=======
      p.initialize(newValues[q])
      q = q.successor()
      p += 1
>>>>>>> e56bc1bf
    }
    _expectEnd(q, newValues)
  }

  init(_ newValues: C) {
    self.newValues = newValues
  }

  var newValues: C
}

@inline(never)
internal func _arrayOutOfPlaceReplace<
  B : _ArrayBufferProtocol, C : Collection
  where
  C.Iterator.Element == B.Element,
  B.Index == Int
>(
  inout source: B, _ bounds: Range<Int>, _ newValues: C, _ insertCount: Int
) {
  let growth = insertCount - bounds.count
  let newCount = source.count + growth
  var newBuffer = Optional(
    _forceCreateUniqueMutableBuffer(
      &source, newCount: newCount, requiredCapacity: newCount))

  _arrayOutOfPlaceUpdate(
    &source, &newBuffer,
    bounds.startIndex - source.startIndex, insertCount,
    _InitializeMemoryFromCollection(newValues)
  )
}

/// A _debugRequire check that `i` has exactly reached the end of
/// `s`.  This test is never used to ensure memory safety; that is
/// always guaranteed by measuring `s` once and re-using that value.
internal func _expectEnd<C : Collection>(i: C.Index, _ s: C) {
  _debugRequire(
    i == s.endIndex,
      "invalid Collection: count differed in successive traversals"
    )
}

@warn_unused_result
internal func _growArrayCapacity(capacity: Int) -> Int {
  return capacity * 2
}

% for (Self, a_Self) in arrayTypes:
extension ${Self} {
  /// Replace the elements within `bounds` with `newElements`.
  ///
  /// - Complexity: O(`subRange.count`) if `subRange.endIndex
  ///   == self.endIndex` and `newElements.isEmpty`, O(N) otherwise.
  @_semantics("array.mutate_unknown")
  public mutating func replaceSubrange<
    C: Collection where C.Iterator.Element == _Buffer.Element
  >(
    subRange: Range<Int>, with newElements: C
  ) {
    _require(subRange.startIndex >= self._buffer.startIndex,
      "${Self} replace: subRange start is negative")

    _require(subRange.endIndex <= self._buffer.endIndex,
      "${Self} replace: subRange extends past the end")

    let oldCount = self._buffer.count
    let eraseCount = subRange.count
    let insertCount = numericCast(newElements.count) as Int
    let growth = insertCount - eraseCount

    if self._buffer.requestUniqueMutableBackingBuffer(oldCount + growth) != nil {
      self._buffer.replace(subRange: subRange, with: insertCount, elementsOf: newElements)
    } else {
      _arrayOutOfPlaceReplace(&self._buffer, subRange, newElements, insertCount)
    }
  }
}

/// Append the contents of `rhs` to `lhs`.
public func += <
  Element, S : Sequence
  where
  S.Iterator.Element == Element
>(inout lhs: ${Self}<Element>, rhs: S) {
  let oldCount = lhs.count
  let capacity = lhs.capacity
  let newCount = oldCount + rhs.underestimateCount()

  if newCount > capacity {
    lhs.reserveCapacity(
      max(newCount, _growArrayCapacity(capacity)))
  }
  _arrayAppendSequence(&lhs._buffer, rhs)
}

/// Append the contents of `rhs` to `lhs`.
public func += <
  Element, C : Collection
  where
  C.Iterator.Element == Element
>(inout lhs: ${Self}<Element>, rhs: C) {
  let rhsCount = numericCast(rhs.count) as Int

  let oldCount = lhs.count
  let capacity = lhs.capacity
  let newCount = oldCount + rhsCount

  // Ensure uniqueness, mutability, and sufficient storage.  Note that
  // for consistency, we need unique lhs even if rhs is empty.
  lhs.reserveCapacity(
    newCount > capacity ?
    max(newCount, _growArrayCapacity(capacity))
    : newCount)

  (lhs._buffer.firstElementAddress + oldCount).initializeFrom(rhs)
  lhs._buffer.count = newCount
}
% end

//===--- generic helpers --------------------------------------------------===//

/// Create a unique mutable buffer that has enough capacity to hold 'newCount'
/// elements and at least 'requiredCapacity' elements. Set the count of the new
/// buffer to 'newCount'. The content of the buffer is uninitialized.
/// The formula used to compute the new buffers capacity is:
///   max(requiredCapacity, source.capacity)  if newCount <= source.capacity
///   max(requiredCapacity, _growArrayCapacity(source.capacity)) otherwise
@inline(never)
internal func _forceCreateUniqueMutableBuffer<_Buffer : _ArrayBufferProtocol>(
  inout source: _Buffer, newCount: Int, requiredCapacity: Int
) -> _ContiguousArrayBuffer<_Buffer.Element> {
  return _forceCreateUniqueMutableBufferImpl(
    &source, countForBuffer: newCount, minNewCapacity: newCount,
    requiredCapacity: requiredCapacity)
}

/// Create a unique mutable buffer that has enough capacity to hold
/// 'minNewCapacity' elements and set the count of the new buffer to
/// 'countForNewBuffer'. The content of the buffer uninitialized.
/// The formula used to compute the new buffers capacity is:
///   max(minNewCapacity, source.capacity) if minNewCapacity <= source.capacity
///   max(minNewCapacity, _growArrayCapacity(source.capacity)) otherwise
@inline(never)
internal
func _forceCreateUniqueMutableBuffer<_Buffer : _ArrayBufferProtocol>(
  inout source: _Buffer,  countForNewBuffer: Int,  minNewCapacity: Int
) -> _ContiguousArrayBuffer<_Buffer.Element> {
  return _forceCreateUniqueMutableBufferImpl(
    &source, countForBuffer: countForNewBuffer, minNewCapacity: minNewCapacity,
    requiredCapacity: minNewCapacity)
}

/// Create a unique mutable buffer that has enough capacity to hold
/// 'minNewCapacity' elements and at least 'requiredCapacity' elements and set
/// the count of the new buffer to 'countForBuffer'. The content of the buffer
/// uninitialized.
/// The formula used to compute the new capacity is:
///  max(requiredCapacity, source.capacity) if minNewCapacity <= source.capacity
///  max(requiredCapacity, _growArrayCapacity(source.capacity))  otherwise
internal func _forceCreateUniqueMutableBufferImpl<_Buffer : _ArrayBufferProtocol>(
  inout source: _Buffer,  countForBuffer: Int, minNewCapacity: Int,
  requiredCapacity: Int
) -> _ContiguousArrayBuffer<_Buffer.Element> {
  _sanityCheck(countForBuffer >= 0)
  _sanityCheck(requiredCapacity >= countForBuffer)
  _sanityCheck(minNewCapacity >= countForBuffer)

  let minimumCapacity = max(
    requiredCapacity, minNewCapacity > source.capacity
      ? _growArrayCapacity(source.capacity) : source.capacity)

  return _ContiguousArrayBuffer(
    count: countForBuffer, minimumCapacity: minimumCapacity)
}

internal protocol _PointerFunction {
  typealias Element
  func call(_: UnsafeMutablePointer<Element>, count: Int)
}

/// Initialize the elements of dest by copying the first headCount
/// items from source, calling initializeNewElements on the next
/// uninitialized element, and finally by copying the last N items
/// from source into the N remaining uninitialized elements of dest.
///
/// As an optimization, may move elements out of source rather than
/// copying when it isUniquelyReferenced.
@inline(never)
internal func _arrayOutOfPlaceUpdate<
  _Buffer : _ArrayBufferProtocol, Initializer : _PointerFunction
  where Initializer.Element == _Buffer.Element,
  _Buffer.Index == Int
>(
  inout source: _Buffer,
  inout _ dest: _ContiguousArrayBuffer<_Buffer.Element>?,
  _ headCount: Int, // Count of initial source elements to copy/move
  _ newCount: Int,  // Count of new elements to insert
  _ initializeNewElements: Initializer
) {
  _sanityCheck(headCount >= 0)
  _sanityCheck(newCount >= 0)

  // Count of trailing source elements to copy/move
  let tailCount = dest!.count - headCount - newCount
  _sanityCheck(headCount + tailCount <= source.count)

  let sourceCount = source.count
  let oldCount = sourceCount - headCount - tailCount
  let destStart = dest!.firstElementAddress
  let newStart = destStart + headCount
  let newEnd = newStart + newCount

  // Check to see if we have storage we can move from
  if let backing = source.requestUniqueMutableBackingBuffer(sourceCount) {
    let sourceStart = source.firstElementAddress
    let oldStart = sourceStart + headCount

    // Destroy any items that may be lurking in a _SliceBuffer before
    // its real first element
    let backingStart = backing.firstElementAddress
    let sourceOffset = sourceStart - backingStart
    backingStart.deinitializePointee(count: sourceOffset)

    // Move the head items
    destStart.moveInitializeFrom(sourceStart, count: headCount)

    // Destroy unused source items
    oldStart.deinitializePointee(count: oldCount)

    initializeNewElements.call(newStart, count: newCount)

    // Move the tail items
    newEnd.moveInitializeFrom(oldStart + oldCount, count: tailCount)

    // Destroy any items that may be lurking in a _SliceBuffer after
    // its real last element
    let backingEnd = backingStart + backing.count
    let sourceEnd = sourceStart + sourceCount
    sourceEnd.deinitializePointee(count: backingEnd - sourceEnd)
    backing.count = 0
  }
  else {
    let headStart = source.startIndex
    let headEnd = headStart + headCount
    let newStart = source._uninitializedCopy(headStart..<headEnd,
      target: destStart)
    initializeNewElements.call(newStart, count: newCount)
    let tailStart = headEnd + oldCount
    let tailEnd = source.endIndex
    source._uninitializedCopy(tailStart..<tailEnd, target: newEnd)
  }
  source = _Buffer(dest!, shiftedToStartIndex: source.startIndex)
}

internal struct _InitializePointer<T> : _PointerFunction {
  internal func call(rawMemory: UnsafeMutablePointer<T>, count: Int) {
    _sanityCheck(count == 1)
    // FIXME: it would be better if we could find a way to move, here
    rawMemory.initializeMemory(newValue)
  }

  @_transparent
  internal init(_ newValue: T) {
    self.newValue = newValue
  }

  internal var newValue: T
}

internal struct _IgnorePointer<T> : _PointerFunction {
  internal func call(_: UnsafeMutablePointer<T>, count: Int) {
    _sanityCheck(count == 0)
  }
}

internal func _arrayReserve<
  _Buffer : _ArrayBufferProtocol where _Buffer.Index == Int
>(
  inout buffer: _Buffer, _ minimumCapacity: Int
) {
  let count = buffer.count
  let requiredCapacity = max(count, minimumCapacity)

  if _fastPath(
      buffer.requestUniqueMutableBackingBuffer(requiredCapacity) != nil) {
    return
  }

  var newBuffer = Optional(
    _forceCreateUniqueMutableBuffer(
      &buffer, newCount: count, requiredCapacity: requiredCapacity))
  _arrayOutOfPlaceUpdate(&buffer, &newBuffer, count, 0, _IgnorePointer())
}

public // SPI(Foundation)
func _extractOrCopyToNativeArrayBuffer<
  Buffer : _ArrayBufferProtocol
  where
  Buffer.Iterator.Element == Buffer.Element
>(source: Buffer)
  -> _ContiguousArrayBuffer<Buffer.Iterator.Element>
{
  if let n = source.requestNativeBuffer() {
    return n
  }
  return _copyCollectionToNativeArrayBuffer(source)
}

/// Append items from `newItems` to `buffer`.
internal func _arrayAppendSequence<
  Buffer : _ArrayBufferProtocol,
  S : Sequence
  where
  S.Iterator.Element == Buffer.Element,
  Buffer.Index == Int
>(
  inout buffer: Buffer, _ newItems: S
) {
  var stream = newItems.iterator()
  var nextItem = stream.next()

  if nextItem == nil {
    return
  }

  // This will force uniqueness
  var count = buffer.count
  _arrayReserve(&buffer, count + 1)
  while true {
    let capacity = buffer.capacity
    let base = buffer.firstElementAddress

    while (nextItem != nil) && count < capacity {
      (base + count++).initializeMemory(nextItem!)
      nextItem = stream.next()
    }
    buffer.count = count
    if nextItem == nil {
      return
    }
    _arrayReserve(&buffer, _growArrayCapacity(capacity))
  }
}

% for (Self, a_Self) in arrayTypes:
// NOTE: The '==' and '!=' below only handles array types
// that are the same, e.g. Array<Int> and Array<Int>, not
// ArraySlice<Int> and Array<Int>.

/// Returns true iff `lhs` and `rhs` contain equal elements in the same
/// order.
@warn_unused_result
public func == <Element : Equatable>(
  lhs: ${Self}<Element>, rhs: ${Self}<Element>
) -> Bool {
  let lhsCount = lhs.count
  if lhsCount != rhs.count {
    return false
  }

  // Test referential equality.
  if lhsCount == 0 || lhs._buffer.identity == rhs._buffer.identity {
    return true
  }

  var streamLHS = lhs.iterator()
  var streamRHS = rhs.iterator()

  var nextLHS = streamLHS.next()
  while nextLHS != nil {
    let nextRHS = streamRHS.next()
    if nextLHS != nextRHS {
      return false
    }
    nextLHS = streamLHS.next()
  }

  return true
}

/// Returns true iff `lhs` and `rhs` do not contain equal elements in
/// the same order.
@warn_unused_result
public func != <Element : Equatable>(
  lhs: ${Self}<Element>, rhs: ${Self}<Element>
) -> Bool {
  return !(lhs == rhs)
}
%end

#if _runtime(_ObjC)
/// Returns an `Array<Base>` containing the same elements as `a` in
/// O(1).
///
/// - Requires: `Base` is a base class or base `@objc` protocol (such
///   as `AnyObject`) of `Derived`.
@warn_unused_result
public func _arrayUpCast<Derived, Base>(a: Array<Derived>) -> Array<Base> {
  // FIXME: Dynamic casting is currently not possible without the objc runtime:
  // rdar://problem/18801510
  return Array(a._buffer.castToBufferOf(Base.self))
}
#endif

#if _runtime(_ObjC)
extension Array {
  /// Try to downcast the source `NSArray` as our native buffer type.
  /// If it succeeds, create a new `Array` around it and return that.
  /// Return `nil` otherwise.
  // Note: this function exists here so that Foundation doesn't have
  // to know Array's implementation details.
  @warn_unused_result
  public static func _bridgeFromObjectiveCAdoptingNativeStorage(
    source: AnyObject
  ) -> Array? {
    if let deferred = source as? _SwiftDeferredNSArray {
      if let nativeStorage =
        deferred._nativeStorage as? _ContiguousArrayStorage<Element> {
        return Array(_ContiguousArrayBuffer(nativeStorage))
      }
    }
    return nil
  }

  /// Private initializer used for bridging.
  ///
  /// Only use this initializer when both conditions are true:
  ///
  /// * it is statically known that the given `NSArray` is immutable;
  /// * `Element` is bridged verbatim to Objective-C (i.e.,
  ///   is a reference type).
  public init(_immutableCocoaArray: _NSArrayCore) {
    self = Array(_ArrayBuffer(nsArray: _immutableCocoaArray))
  }
}
#endif

extension Array {
  /// If `!self.isEmpty`, remove the last element and return it, otherwise
  /// return `nil`.
  ///
  /// - Complexity: O(`self.count`) if the array is bridged,
  ///   otherwise O(1).
  public mutating func popLast() -> Element? {
    guard !isEmpty else { return nil }
    return removeLast()
  }
}

extension ContiguousArray {
  /// If `!self.isEmpty`, remove the last element and return it, otherwise
  /// return `nil`.
  ///
  /// - Complexity: O(1)
  public mutating func popLast() -> Element? {
    guard !isEmpty else { return nil }
    return removeLast()
  }
}

// ${'Local Variables'}:
// eval: (read-only-mode 1)
// End:<|MERGE_RESOLUTION|>--- conflicted
+++ resolved
@@ -510,12 +510,8 @@
     var p: UnsafeMutablePointer<Element>
     (self, p) = ${Self}._allocateUninitialized(count)
     for _ in 0..<count {
-<<<<<<< HEAD
-      p++.initializeMemory(repeatedValue)
-=======
-      p.initialize(repeatedValue)
+      p.initializeMemory(repeatedValue)
       p += 1
->>>>>>> e56bc1bf
     }
   }
 
@@ -901,13 +897,9 @@
     var p = rawMemory
     var q = newValues.startIndex
     for _ in 0..<count {
-<<<<<<< HEAD
-      p++.initializeMemory(newValues[q++])
-=======
-      p.initialize(newValues[q])
+      p.initializeMemory(newValues[q])
       q = q.successor()
       p += 1
->>>>>>> e56bc1bf
     }
     _expectEnd(q, newValues)
   }
