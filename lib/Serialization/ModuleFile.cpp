--- conflicted
+++ resolved
@@ -1075,18 +1075,10 @@
       case index_block::OBJC_METHODS:
         ObjCMethods = readObjCMethodTable(scratch, blobData);
         break;
-<<<<<<< HEAD
-      // SWIFT_ENABLE_TENSORFLOW
-=======
->>>>>>> 28315487
       case index_block::DERIVATIVE_FUNCTION_CONFIGURATIONS:
         DerivativeFunctionConfigurations =
             readDerivativeFunctionConfigTable(scratch, blobData);
         break;
-<<<<<<< HEAD
-      // SWIFT_ENABLE_TENSORFLOW END
-=======
->>>>>>> 28315487
       case index_block::ENTRY_POINT:
         assert(blobData.empty());
         setEntryPointClassID(scratch.front());
@@ -2477,10 +2469,6 @@
   }
 }
 
-<<<<<<< HEAD
-// SWIFT_ENABLE_TENSORFLOW
-=======
->>>>>>> 28315487
 void ModuleFile::loadDerivativeFunctionConfigurations(
     AbstractFunctionDecl *originalAFD,
     llvm::SetVector<AutoDiffConfig> &results) {
@@ -2508,10 +2496,6 @@
     results.insert({parameterIndices, resultIndices, derivativeGenSig});
   }
 }
-<<<<<<< HEAD
-// SWIFT_ENABLE_TENSORFLOW END
-=======
->>>>>>> 28315487
 
 TinyPtrVector<ValueDecl *>
 ModuleFile::loadNamedMembers(const IterableDeclContext *IDC, DeclBaseName N,
