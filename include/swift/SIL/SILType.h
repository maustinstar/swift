--- conflicted
+++ resolved
@@ -552,10 +552,6 @@
   bool isLoweringOf(TypeExpansionContext context, SILModule &M,
                     CanType formalType);
 
-<<<<<<< HEAD
-  // SWIFT_ENABLE_TENSORFLOW
-=======
->>>>>>> bb0aa1c5
   /// Returns true if this SILType is a differentiable type.
   bool isDifferentiable(SILModule &M) const;
 
