--- conflicted
+++ resolved
@@ -742,9 +742,6 @@
   }
 }
 
-<<<<<<< HEAD
-llvm::AttributeList IRGenModule::getAllocAttrs() {
-=======
 void IRGenerator::addClassForArchiveNameRegistration(ClassDecl *ClassDecl) {
 
   // Those two attributes are interesting to us
@@ -765,8 +762,7 @@
   ClassesForArchiveNameRegistration.push_back(ClassDecl);
 }
 
-llvm::AttributeSet IRGenModule::getAllocAttrs() {
->>>>>>> e391b913
+llvm::AttributeList IRGenModule::getAllocAttrs() {
   if (AllocAttrs.isEmpty()) {
     AllocAttrs =
         llvm::AttributeList::get(LLVMContext, llvm::AttributeList::ReturnIndex,
