--- conflicted
+++ resolved
@@ -74,10 +74,9 @@
     FilenameRefs.push_back(FilenameStrs.back());
   }
 
-<<<<<<< HEAD
   // Encode the filenames.
   std::string Filenames;
-  llvm::LLVMContext &Ctx = LLVMContext;
+  llvm::LLVMContext &Ctx = getLLVMContext();
   {
     llvm::raw_string_ostream OS(Filenames);
     llvm::coverage::CoverageFilenamesSectionWriter(FilenameRefs).write(OS);
@@ -86,18 +85,6 @@
       llvm::ConstantDataArray::getString(Ctx, Filenames, false);
   const int64_t FilenamesRef = llvm::IndexedInstrProf::ComputeHash(Filenames);
   const size_t FilenamesSize = Filenames.size();
-=======
-  // Encode the filenames first.
-  std::string FilenamesAndCoverageMappings;
-  llvm::raw_string_ostream OS(FilenamesAndCoverageMappings);
-  llvm::coverage::CoverageFilenamesSectionWriter(FilenameRefs).write(OS);
-  size_t FilenamesSize = OS.str().size();
-  size_t CurrentSize, PrevSize = FilenamesSize;
-
-  // Now we need to build up the list of function records.
-  llvm::LLVMContext &Ctx = getLLVMContext();
-  auto *Int32Ty = llvm::Type::getInt32Ty(Ctx);
->>>>>>> ec9afec5
 
   // Emit the function records.
   auto *Int32Ty = llvm::Type::getInt32Ty(Ctx);
