--- conflicted
+++ resolved
@@ -67,14 +67,10 @@
 // declarations.
 
 func $declareWithDollar() { // expected-error{{cannot declare entity named '$declareWithDollar'}}
-<<<<<<< HEAD
-  var $foo = 17 // expected-error{{cannot declare entity named '$foo'}}
-=======
-  var $foo: Int { // expected-error{{cannot declare entity named '$foo'}}
+var $foo: Int { // expected-error{{cannot declare entity named '$foo'}}
     get { 0 }
     set($value) {} // expected-error{{cannot declare entity named '$value'}}
   }
->>>>>>> 7fe1c9c8
   func $bar() { } // expected-error{{cannot declare entity named '$bar'}}
   func wibble(
     $a: Int, // expected-error{{cannot declare entity named '$a'}}
