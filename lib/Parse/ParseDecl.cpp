--- conflicted
+++ resolved
@@ -2555,15 +2555,10 @@
 
       // Determine if we have '@differentiable(linear) (T) -> U'
       // or '@differentiable (linear) -> U'.
-<<<<<<< HEAD
       if (Tok.getText() == "linear") {
         auto linearIdentifier = consumeTokenSyntax(tok::identifier);
-        if (Tok.is(tok::r_paren) && peekToken().is(tok::l_paren)) {
-=======
-      if (Tok.getText() == "linear" && consumeIf(tok::identifier)) {
         if (Tok.is(tok::r_paren) &&
             peekToken().isAny(tok::l_paren, tok::at_sign, tok::identifier)) {
->>>>>>> d93efc16
           // It is being used as an attribute argument, so cancel backtrack
           // as function is linear differentiable.
           backtrack.cancelBacktrack();
@@ -2577,12 +2572,7 @@
           builder.useRightParen(rParen.get());
         } else if (Tok.is(tok::l_paren)) {
           // Handle invalid '@differentiable(linear (T) -> U'
-<<<<<<< HEAD
           diagnose(Tok, diag::differentiable_attribute_expected_rparen);
-=======
-          if (!justChecking)
-            diagnose(Tok, diag::differentiable_attribute_expected_rparen);
->>>>>>> d93efc16
           backtrack.cancelBacktrack();
           builder.useLeftParen(std::move(lParen));
           builder.useArgument(std::move(linearIdentifier));
@@ -2598,14 +2588,8 @@
         // '@differentiable'.
         if (Tok.is(tok::r_paren) && peekToken().is(tok::l_paren)) {
           // Handling '@differentiable(wrong) (...'.
-<<<<<<< HEAD
           diagnose(t, diag::unexpected_argument_differentiable, possibleArg);
           auto rParen = consumeTokenSyntax(tok::r_paren);
-=======
-          if (!justChecking)
-            diagnose(t, diag::unexpected_argument_differentiable, possibleArg);
-          consumeToken(tok::r_paren);
->>>>>>> d93efc16
           backtrack.cancelBacktrack();
           builder.useLeftParen(std::move(lParen));
           builder.useArgument(std::move(argIdentifier));
