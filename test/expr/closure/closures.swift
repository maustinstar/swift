--- conflicted
+++ resolved
@@ -481,8 +481,6 @@
     { a in
       _ = { [a] in a }
     }(x)
-<<<<<<< HEAD
-=======
 }
 
 func sr3186<T, U>(_ f: (@escaping (@escaping (T) -> U) -> ((T) -> U))) -> ((T) -> U) {
@@ -555,5 +553,4 @@
       }
     }
   }
->>>>>>> 7fe1c9c8
 }