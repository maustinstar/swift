//===--- Concurrency.h - Runtime interface for concurrency ------*- C++ -*-===//
//
// This source file is part of the Swift.org open source project
//
// Copyright (c) 2014 - 2020 Apple Inc. and the Swift project authors
// Licensed under Apache License v2.0 with Runtime Library Exception
//
// See https://swift.org/LICENSE.txt for license information
// See https://swift.org/CONTRIBUTORS.txt for the list of Swift project authors
//
//===----------------------------------------------------------------------===//
//
// The runtime interface for concurrency.
//
//===----------------------------------------------------------------------===//

#ifndef SWIFT_RUNTIME_CONCURRENCY_H
#define SWIFT_RUNTIME_CONCURRENCY_H

#include "swift/ABI/TaskStatus.h"

namespace swift {
class DefaultActor;

struct SwiftError;

struct AsyncTaskAndContext {
  AsyncTask *Task;
  AsyncContext *InitialContext;
};

/// Create a task object with no future which will run the given
/// function.
///
/// The task is not yet scheduled.
///
/// If a parent task is provided, flags.task_hasChildFragment() must
/// be true, and this must be called synchronously with the parent.
/// The parent is responsible for creating a ChildTaskStatusRecord.
/// TODO: should we have a single runtime function for creating a task
///       and doing this child task status record management?
SWIFT_EXPORT_FROM(swift_Concurrency) SWIFT_CC(swift)
AsyncTaskAndContext swift_task_create(JobFlags flags,
                                      AsyncTask *parent,
                const ThinNullaryAsyncSignature::FunctionPointer *function);

/// Create a task object with no future which will run the given
/// function.
SWIFT_EXPORT_FROM(swift_Concurrency) SWIFT_CC(swift)
AsyncTaskAndContext swift_task_create_f(JobFlags flags,
                                        AsyncTask *parent,
                             ThinNullaryAsyncSignature::FunctionType *function,
                                        size_t initialContextSize);

/// Caution: not all future-initializing functions actually throw, so
/// this signature may be incorrect.
using FutureAsyncSignature =
  AsyncSignature<void(void*), /*throws*/ true>;

/// Create a task object with a future which will run the given
/// function.
///
/// The task is not yet scheduled.
///
/// If a parent task is provided, flags.task_hasChildFragment() must
/// be true, and this must be called synchronously with the parent.
/// The parent is responsible for creating a ChildTaskStatusRecord.
/// TODO: should we have a single runtime function for creating a task
///       and doing this child task status record management?
///
/// flags.task_isFuture must be set. \c futureResultType is the type
///
SWIFT_EXPORT_FROM(swift_Concurrency) SWIFT_CC(swift)
AsyncTaskAndContext swift_task_create_future(
    JobFlags flags, AsyncTask *parent, const Metadata *futureResultType,
    const FutureAsyncSignature::FunctionPointer *function);

/// Create a task object with a future which will run the given
/// function.
SWIFT_EXPORT_FROM(swift_Concurrency) SWIFT_CC(swift)
AsyncTaskAndContext swift_task_create_future_f(
    JobFlags flags, AsyncTask *parent, const Metadata *futureResultType,
    FutureAsyncSignature::FunctionType *function,
    size_t initialContextSize);

/// Create a task object with a future which will run the given
/// function, and offer its result to the task group
SWIFT_EXPORT_FROM(swift_Concurrency) SWIFT_CC(swift)
AsyncTaskAndContext swift_task_create_group_future_f(
    JobFlags flags,
    AsyncTask *parent, TaskGroup *group,
    const Metadata *futureResultType,
    FutureAsyncSignature::FunctionType *function,
    size_t initialContextSize);

/// Allocate memory in a task.
///
/// This must be called synchronously with the task.
///
/// All allocations will be rounded to a multiple of MAX_ALIGNMENT.
SWIFT_EXPORT_FROM(swift_Concurrency) SWIFT_CC(swift)
void *swift_task_alloc(AsyncTask *task, size_t size);

/// Deallocate memory in a task.
///
/// The pointer provided must be the last pointer allocated on
/// this task that has not yet been deallocated; that is, memory
/// must be allocated and deallocated in a strict stack discipline.
SWIFT_EXPORT_FROM(swift_Concurrency) SWIFT_CC(swift)
void swift_task_dealloc(AsyncTask *task, void *ptr);

/// Cancel a task and all of its child tasks.
///
/// This can be called from any thread.
///
/// This has no effect if the task is already cancelled.
SWIFT_EXPORT_FROM(swift_Concurrency) SWIFT_CC(swift)
void swift_task_cancel(AsyncTask *task);

<<<<<<< HEAD
/// Cancel all child tasks of `parent` that belong to the `group`.
SWIFT_EXPORT_FROM(swift_Concurrency) SWIFT_CC(swift)
void swift_task_cancel_group_child_tasks(AsyncTask *task, TaskGroup *group);
=======
/// Get 'active' AsyncTask, depending on platform this may use thread local storage.
SWIFT_EXPORT_FROM(swift_Concurrency) SWIFT_CC(swift)
AsyncTask* swift_task_get_active();
>>>>>>> 16d3f783

/// Escalate the priority of a task and all of its child tasks.
///
/// This can be called from any thread.
///
/// This has no effect if the task already has at least the given priority.
/// Returns the priority of the task.
SWIFT_EXPORT_FROM(swift_Concurrency) SWIFT_CC(swift)
JobPriority
swift_task_escalate(AsyncTask *task, JobPriority newPriority);

using TaskFutureWaitSignature =
  AsyncSignature<void(AsyncTask *, OpaqueValue *), /*throws*/ false>;

/// Wait for a non-throwing future task to complete.
///
/// This can be called from any thread. Its Swift signature is
///
/// \code
/// func swift_task_future_wait(on task: _owned Builtin.NativeObject) async
///     -> Success
/// \endcode
SWIFT_EXPORT_FROM(swift_Concurrency) SWIFT_CC(swiftasync)
TaskFutureWaitSignature::FunctionType
swift_task_future_wait;

using TaskFutureWaitThrowingSignature =
  AsyncSignature<void(AsyncTask *, OpaqueValue *), /*throws*/ true>;

/// Wait for a potentially-throwing future task to complete.
///
/// This can be called from any thread. Its Swift signature is
///
/// \code
/// func swift_task_future_wait_throwing(on task: _owned Builtin.NativeObject)
///    async throws -> Success
/// \endcode
SWIFT_EXPORT_FROM(swift_Concurrency) SWIFT_CC(swiftasync)
TaskFutureWaitThrowingSignature::FunctionType
swift_task_future_wait_throwing;

using TaskGroupFutureWaitThrowingSignature =
  AsyncSignature<void(AsyncTask *, TaskGroup *, Metadata *), /*throws*/ true>;

/// Wait for a readyQueue of a Channel to become non empty.
///
/// This can be called from any thread. Its Swift signature is
///
/// \code
/// func swift_task_group_wait_next_throwing(
///     waitingTask: Builtin.NativeObject, // current task
///     group: Builtin.NativeObject,
/// ) async -> T
/// \endcode
SWIFT_EXPORT_FROM(swift_Concurrency) SWIFT_CC(swiftasync)
TaskGroupFutureWaitThrowingSignature::FunctionType
swift_task_group_wait_next_throwing;

/// Create a new `TaskGroup` using the task's allocator.
/// The caller is responsible for retaining and managing the group's lifecycle.
///
/// Its Swift signature is
///
/// \code
/// func swift_task_group_create(
///     _ task: Builtin.NativeObject
/// ) -> Builtin.NativeObject
/// \endcode
SWIFT_EXPORT_FROM(swift_Concurrency) SWIFT_CC(swift)
swift::TaskGroup* swift_task_group_create(AsyncTask *task);

/// Attach a child task to the parent task's task group record.
///
/// Its Swift signature is
///
/// \code
/// func swift_task_group_attachChild(
///     group: Builtin.NativeObject,
///     parent: Builtin.NativeObject,
///     child: Builtin.NativeObject
/// )
/// \endcode
SWIFT_EXPORT_FROM(swift_Concurrency) SWIFT_CC(swift)
void swift_task_group_attachChild(TaskGroup *group,
                                  AsyncTask *parent, AsyncTask *child);

/// Its Swift signature is
///
/// \code
/// func swift_task_group_destroy(
///     _ task: Builtin.NativeObject,
///     _ group: Builtin.NativeObject
/// )
/// \endcode
SWIFT_EXPORT_FROM(swift_Concurrency) SWIFT_CC(swift)
void swift_task_group_destroy(AsyncTask *task, TaskGroup *group);

/// Before starting a task group child task, inform the group that there is one
/// more 'pending' child to account for.
///
/// This can be called from any thread. Its Swift signature is
///
/// \code
/// func swift_task_group_add_pending(
///     group: Builtin.NativeObject
/// ) -> Bool
/// \endcode
SWIFT_EXPORT_FROM(swift_Concurrency) SWIFT_CC(swift)
bool swift_task_group_add_pending(TaskGroup *group);

/// Cancel all tasks in the group.
/// This also prevents new tasks from being added.
///
/// This can be called from any thread. Its Swift signature is
///
/// \code
/// func swift_task_group_cancel_all(
///     task: Builtin.NativeObject,
///     group: Builtin.NativeObject
/// )
/// \endcode
SWIFT_EXPORT_FROM(swift_Concurrency) SWIFT_CC(swift)
void swift_task_group_cancel_all(AsyncTask *task, TaskGroup *group);

/// Check ONLY if the group was explicitly cancelled, e.g. by `cancelAll`.
///
/// This check DOES NOT take into account the task in which the group is running
/// being cancelled or not.
///
/// This can be called from any thread. Its Swift signature is
///
/// \code
/// func swift_task_group_is_cancelled(
///     task: Builtin.NativeObject,
///     group: Builtin.NativeObject
/// )
/// \endcode
SWIFT_EXPORT_FROM(swift_Concurrency) SWIFT_CC(swift)
bool swift_task_group_is_cancelled(AsyncTask *task, TaskGroup *group);

/// Check the readyQueue of a task group, return true if it has no pending tasks.
///
/// This can be called from any thread. Its Swift signature is
///
/// \code
/// func swift_task_group_is_empty(
///     _ group: Builtin.NativeObject
/// ) -> Bool
/// \endcode
SWIFT_EXPORT_FROM(swift_Concurrency) SWIFT_CC(swift)
bool swift_task_group_is_empty(TaskGroup *group);

/// Add a status record to a task.  The record should not be
/// modified while it is registered with a task.
///
/// This must be called synchronously with the task.
///
/// If the task is already cancelled, returns `false` but still adds
/// the status record.
SWIFT_EXPORT_FROM(swift_Concurrency) SWIFT_CC(swift)
bool swift_task_addStatusRecord(AsyncTask *task,
                                TaskStatusRecord *record);

/// Add a status record to a task if the task has not already
/// been cancelled.   The record should not be modified while it is
/// registered with a task.
///
/// This must be called synchronously with the task.
///
/// If the task is already cancelled, returns `false` and does not
/// add the status record.
SWIFT_EXPORT_FROM(swift_Concurrency) SWIFT_CC(swift)
bool swift_task_tryAddStatusRecord(AsyncTask *task,
                                   TaskStatusRecord *record);

/// Remove a status record from a task.  After this call returns,
/// the record's memory can be freely modified or deallocated.
///
/// This must be called synchronously with the task.  The record must
/// be registered with the task or else this may crash.
///
/// The given record need not be the last record added to
/// the task, but the operation may be less efficient if not.
///s
/// Returns false if the task has been cancelled.
SWIFT_EXPORT_FROM(swift_Concurrency) SWIFT_CC(swift)
bool swift_task_removeStatusRecord(AsyncTask *task, TaskStatusRecord *record);

/// Attach a child task to its parent task and return the newly created
/// `ChildTaskStatusRecord`.
///
/// The record must be removed with by the parent invoking
/// `swift_task_detachChild` when the child has completed.
SWIFT_EXPORT_FROM(swift_Concurrency) SWIFT_CC(swift)
ChildTaskStatusRecord*
swift_task_attachChild(AsyncTask *parent, AsyncTask *child);

/// Remove a child task from the parent tracking it.
SWIFT_EXPORT_FROM(swift_Concurrency) SWIFT_CC(swift)
void swift_task_detachChild(AsyncTask *parent, ChildTaskStatusRecord *record);

SWIFT_EXPORT_FROM(swift_Concurrency) SWIFT_CC(swift)
size_t swift_task_getJobFlags(AsyncTask* task);

SWIFT_EXPORT_FROM(swift_Concurrency) SWIFT_CC(swift)
bool swift_task_isCancelled(AsyncTask* task);

/// Create and add an cancellation record to the task.
SWIFT_EXPORT_FROM(swift_Concurrency) SWIFT_CC(swift)
CancellationNotificationStatusRecord*
swift_task_addCancellationHandler(
    AsyncTask *task, CancellationNotificationStatusRecord::FunctionType handler);

/// Remove the passed cancellation record from the task.
SWIFT_EXPORT_FROM(swift_Concurrency) SWIFT_CC(swift)
void swift_task_removeCancellationHandler(
    AsyncTask *task, CancellationNotificationStatusRecord *record);

using TaskLocalValuesFragment = AsyncTask::TaskLocalValuesFragment;

/// Get a task local value from the passed in task. Its Swift signature is
///
/// \code
/// func _taskLocalValueGet<Key>(
///   _ task: Builtin.NativeObject,
///   keyType: Any.Type /*Key.Type*/,
///   inheritance: UInt8/*TaskLocalInheritance*/
/// ) -> UnsafeMutableRawPointer? where Key: TaskLocalKey
/// \endcode
SWIFT_EXPORT_FROM(swift_Concurrency) SWIFT_CC(swift)
OpaqueValue*
swift_task_localValueGet(AsyncTask* task,
                         const Metadata *keyType,
                         TaskLocalValuesFragment::TaskLocalInheritance inheritance);

/// Add a task local value to the passed in task.
///
/// This must be only invoked by the task itself to avoid concurrent writes.
///
/// Its Swift signature is
///
/// \code
///  public func _taskLocalValuePush<Value>(
///    _ task: Builtin.NativeObject,
///    keyType: Any.Type/*Key.Type*/,
///    value: __owned Value
///  )
/// \endcode
SWIFT_EXPORT_FROM(swift_Concurrency) SWIFT_CC(swift)
void swift_task_localValuePush(AsyncTask* task,
                         const Metadata *keyType,
                         /* +1 */ OpaqueValue *value,
                         const Metadata *valueType);

/// Remove task a local binding from the task local values stack.
///
/// This must be only invoked by the task itself to avoid concurrent writes.
///
/// Its Swift signature is
///
/// \code
///  public func _taskLocalValuePop(
///    _ task: Builtin.NativeObject
///  )
/// \endcode
SWIFT_EXPORT_FROM(swift_Concurrency) SWIFT_CC(swift)
void swift_task_localValuePop(AsyncTask* task);

/// This should have the same representation as an enum like this:
///    enum NearestTaskDeadline {
///      case none
///      case alreadyCancelled
///      case active(TaskDeadline)
///    }
/// TODO: decide what this interface should really be.
struct NearestTaskDeadline {
  enum Kind : uint8_t {
    None,
    AlreadyCancelled,
    Active
  };

  TaskDeadline Value;
  Kind ValueKind;
};

/// Returns the nearest deadline that's been registered with this task.
///
/// This must be called synchronously with the task.
SWIFT_EXPORT_FROM(swift_Concurrency) SWIFT_CC(swift)
NearestTaskDeadline
swift_task_getNearestDeadline(AsyncTask *task);

/// Run the given async function and block the current thread until
/// it returns.  This is a hack added for testing purposes; eventually
/// top-level code will be an async context, and the need for this in
/// tests should go away.  We *definitely* do not want this to be part
/// of the standard feature set.
///
/// The argument is a `() async -> ()` function, whose ABI is currently
/// quite complex.  Eventually this should use a different convention;
/// that's rdar://72105841.
SWIFT_EXPORT_FROM(swift_Concurrency) SWIFT_CC(swift)
void swift_task_runAndBlockThread(const void *function,
                                  HeapObject *functionContext);

/// Switch the current task to a new executor if we aren't already
/// running on a compatible executor.
///
/// The resumption function pointer and continuation should be set
/// appropriately in the task.
///
/// Generally the compiler should inline a fast-path compatible-executor
/// check to avoid doing the suspension work.  This function should
/// generally be tail-called, as it may continue executing the task
/// synchronously if possible.
SWIFT_EXPORT_FROM(swift_Concurrency) SWIFT_CC(swiftasync)
void swift_task_switch(AsyncTask *task,
                       ExecutorRef currentExecutor,
                       ExecutorRef newExecutor);

/// Enqueue the given job to run asynchronously on the given executor.
///
/// The resumption function pointer and continuation should be set
/// appropriately in the task.
///
/// Generally you should call swift_task_switch to switch execution
/// synchronously when possible.
SWIFT_EXPORT_FROM(swift_Concurrency) SWIFT_CC(swift)
void swift_task_enqueue(Job *job, ExecutorRef executor);

/// Enqueue the given job to run asynchronously on the global
/// execution pool.
///
/// The resumption function pointer and continuation should be set
/// appropriately in the task.
///
/// Generally you should call swift_task_switch to switch execution
/// synchronously when possible.
SWIFT_EXPORT_FROM(swift_Concurrency) SWIFT_CC(swift)
void swift_task_enqueueGlobal(Job *job);

/// FIXME: only exists for the quick-and-dirty MainActor implementation.
SWIFT_EXPORT_FROM(swift_Concurrency) SWIFT_CC(swift)
void swift_task_enqueueMainExecutor(Job *job);

/// FIXME: only exists for the quick-and-dirty MainActor implementation.
SWIFT_EXPORT_FROM(swift_Concurrency) SWIFT_CC(swift)
void swift_MainActor_register(HeapObject *actor);

/// A hook to take over global enqueuing.
/// TODO: figure out a better abstraction plan than this.
SWIFT_EXPORT_FROM(swift_Concurrency) SWIFT_CC(swift)
void (*swift_task_enqueueGlobal_hook)(Job *job);

/// Initialize the runtime storage for a default actor.
SWIFT_EXPORT_FROM(swift_Concurrency) SWIFT_CC(swift)
void swift_defaultActor_initialize(DefaultActor *actor);

/// Destroy the runtime storage for a default actor.
SWIFT_EXPORT_FROM(swift_Concurrency) SWIFT_CC(swift)
void swift_defaultActor_destroy(DefaultActor *actor);

/// Enqueue a job on the default actor implementation.
///
/// The job must be ready to run.  Notably, if it's a task, that
/// means that the resumption function and context should have been
/// set appropriately.
///
/// Jobs are assumed to be "self-consuming": once it starts running,
/// the job memory is invalidated and the executor should not access it
/// again.
///
/// Jobs are generally expected to keep the actor alive during their
/// execution.
SWIFT_EXPORT_FROM(swift_Concurrency) SWIFT_CC(swift)
void swift_defaultActor_enqueue(Job *job, DefaultActor *actor);

/// Resume a task from its continuation, given a normal result value.
SWIFT_EXPORT_FROM(swift_Concurrency) SWIFT_CC(swift)
void swift_continuation_resume(/* +1 */ OpaqueValue *result,
                               void *continuation,
                               const Metadata *resumeType);

/// Resume a task from its throwing continuation, given a normal result value.
SWIFT_EXPORT_FROM(swift_Concurrency) SWIFT_CC(swift)
void swift_continuation_throwingResume(/* +1 */ OpaqueValue *result,
                                       void *continuation,
                                       const Metadata *resumeType);

/// Resume a task from its throwing continuation by throwing an error.
SWIFT_EXPORT_FROM(swift_Concurrency) SWIFT_CC(swift)
void swift_continuation_throwingResumeWithError(/* +1 */ SwiftError *error,
                                                void *continuation,
                                                const Metadata *resumeType);

/// SPI helper to log a misuse of a `CheckedContinuation` to the appropriate places in the OS.
extern "C" SWIFT_CC(swift)
void swift_continuation_logFailedCheck(const char *message);

/// Drain the queue
/// If the binary links CoreFoundation, uses CFRunLoopRun
/// Otherwise it uses dispatchMain.
SWIFT_EXPORT_FROM(swift_Concurrency) SWIFT_CC(swift)
void swift_task_asyncMainDrainQueue();

/// Establish that the current thread is running as the given
/// executor, then run a job.
SWIFT_EXPORT_FROM(swift_Concurrency) SWIFT_CC(swift)
void swift_job_run(Job *job, ExecutorRef executor);

/// Return the current thread's active task reference.
SWIFT_EXPORT_FROM(swift_Concurrency) SWIFT_CC(swift)
AsyncTask *swift_task_getCurrent(void);

}

#endif<|MERGE_RESOLUTION|>--- conflicted
+++ resolved
@@ -117,15 +117,13 @@
 SWIFT_EXPORT_FROM(swift_Concurrency) SWIFT_CC(swift)
 void swift_task_cancel(AsyncTask *task);
 
-<<<<<<< HEAD
 /// Cancel all child tasks of `parent` that belong to the `group`.
 SWIFT_EXPORT_FROM(swift_Concurrency) SWIFT_CC(swift)
 void swift_task_cancel_group_child_tasks(AsyncTask *task, TaskGroup *group);
-=======
+
 /// Get 'active' AsyncTask, depending on platform this may use thread local storage.
 SWIFT_EXPORT_FROM(swift_Concurrency) SWIFT_CC(swift)
 AsyncTask* swift_task_get_active();
->>>>>>> 16d3f783
 
 /// Escalate the priority of a task and all of its child tasks.
 ///
